--- conflicted
+++ resolved
@@ -123,8 +123,8 @@
     }
   }
 
-<<<<<<< HEAD
-=======
+// <<<<<<< codex/clean-up-svg_exporter.dart
+// =======
   static void _addTuringMachineContent(
     StringBuffer buffer,
     TuringMachineEntity tm,
@@ -145,7 +145,7 @@
     }
   }
 
->>>>>>> 19c2f3f0
+// >>>>>>> 001-projeto-jflutter-refor
   static Map<String, Vector2> _calculateStatePositions(
     List<StateEntity> states,
     double width,
@@ -262,8 +262,8 @@
     buffer.writeln('      marker-end="url(#arrowhead)"/>');
   }
 
-<<<<<<< HEAD
-=======
+// <<<<<<< codex/clean-up-svg_exporter.dart
+// =======
   static void _addTuringTape(
       StringBuffer buffer, TuringMachineEntity tm, double width, double height) {
     const tapeHeight = 60.0;
@@ -325,7 +325,7 @@
     buffer.writeln('  </g>');
   }
 
->>>>>>> 19c2f3f0
+// >>>>>>> 001-projeto-jflutter-refor
   static void _addTitle(
       StringBuffer buffer, String title, double width, double height) {
     buffer.writeln('  <g class="title">');
