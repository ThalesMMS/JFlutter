--- conflicted
+++ resolved
@@ -271,18 +271,15 @@
     widget.controller.clearTempLink();
   }
 
-<<<<<<< HEAD
   void _finishLinkGesture(Offset position) {
     if (!_isLinking || _tempLink == null) {
       return;
     }
-=======
   void _updatePortOffsets() {
     final radius = AutomatonStateNode.nodeDiameter / 2;
     final center = Offset(radius, radius);
     final collapsed = widget.node.state.isCollapsed;
     final effectiveRadius = collapsed ? radius * 0.6 : radius;
->>>>>>> b0288570
 
     final locator = _isNearPort(position);
     if (locator != null) {
