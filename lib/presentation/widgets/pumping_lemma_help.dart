//
//  pumping_lemma_help.dart
//  JFlutter
//
<<<<<<< HEAD
//  Painel de apoio teórico ao jogo do Lema do Bombeamento que organiza teoria,
//  passos práticos e exemplos em abas navegáveis. Fornece referência rápida
//  para estudantes revisarem conceitos enquanto interagem com o minigame,
//  utilizando estado local simples para alternância de conteúdo.
=======
//  Constrói o painel de apoio teórico exibido ao lado do jogo do Lema do
//  Bombeamento, reunindo conteúdos de teoria, passos guiados e exemplos em uma
//  navegação por abas controlada localmente.
//  Fornece referências pedagógicas em português e inglês com estilo Material,
//  permitindo que estudantes alternem rapidamente entre explicações sem depender
//  de estado global ou serviços adicionais.
>>>>>>> c5893c6c
//
//  Thales Matheus Mendonça Santos - October 2025
//
import 'package:flutter/material.dart';
import 'package:flutter_riverpod/flutter_riverpod.dart';

/// Help panel for the Pumping Lemma Game
class PumpingLemmaHelp extends ConsumerStatefulWidget {
  const PumpingLemmaHelp({super.key});

  @override
  ConsumerState<PumpingLemmaHelp> createState() => _PumpingLemmaHelpState();
}

class _PumpingLemmaHelpState extends ConsumerState<PumpingLemmaHelp> {
  int _selectedTab = 0;

  @override
  Widget build(BuildContext context) {
    return Card(
      child: Column(
        mainAxisSize: MainAxisSize.min,
        crossAxisAlignment: CrossAxisAlignment.stretch,
        children: [
          _buildHeader(context),
          _buildTabBar(context),
          _buildTabContent(context),
        ],
      ),
    );
  }

  Widget _buildHeader(BuildContext context) {
    return Container(
      padding: const EdgeInsets.all(16),
      child: Row(
        children: [
          Icon(
            Icons.help_outline,
            color: Theme.of(context).colorScheme.primary,
          ),
          const SizedBox(width: 8),
          Text(
            'Pumping Lemma Help',
            style: Theme.of(
              context,
            ).textTheme.titleLarge?.copyWith(fontWeight: FontWeight.bold),
          ),
        ],
      ),
    );
  }

  Widget _buildTabBar(BuildContext context) {
    return Container(
      decoration: BoxDecoration(
        border: Border(
          bottom: BorderSide(
            color: Theme.of(context).colorScheme.outline.withValues(alpha: 0.2),
          ),
        ),
      ),
      child: Row(
        children: [
          _buildTab(context, 'Theory', 0),
          _buildTab(context, 'Steps', 1),
          _buildTab(context, 'Examples', 2),
        ],
      ),
    );
  }

  Widget _buildTab(BuildContext context, String label, int index) {
    final isSelected = _selectedTab == index;

    return Expanded(
      child: InkWell(
        onTap: () => setState(() => _selectedTab = index),
        child: Container(
          padding: const EdgeInsets.symmetric(vertical: 12),
          decoration: BoxDecoration(
            border: Border(
              bottom: BorderSide(
                color: isSelected
                    ? Theme.of(context).colorScheme.primary
                    : Colors.transparent,
                width: 2,
              ),
            ),
          ),
          child: Text(
            label,
            textAlign: TextAlign.center,
            style: Theme.of(context).textTheme.titleSmall?.copyWith(
              color: isSelected
                  ? Theme.of(context).colorScheme.primary
                  : Theme.of(
                      context,
                    ).colorScheme.onSurface.withValues(alpha: 0.6),
              fontWeight: isSelected ? FontWeight.w600 : null,
            ),
          ),
        ),
      ),
    );
  }

  Widget _buildTabContent(BuildContext context) {
    switch (_selectedTab) {
      case 0:
        return _buildTheoryTab(context);
      case 1:
        return _buildStepsTab(context);
      case 2:
        return _buildExamplesTab(context);
      default:
        return _buildTheoryTab(context);
    }
  }

  Widget _buildTheoryTab(BuildContext context) {
    return SingleChildScrollView(
      padding: const EdgeInsets.all(16),
      child: Column(
        crossAxisAlignment: CrossAxisAlignment.start,
        children: [
          _buildSection(
            context,
            title: 'What is the Pumping Lemma?',
            content:
                'The Pumping Lemma is a fundamental theorem in formal language theory that provides a necessary condition for a language to be regular. It helps us prove that certain languages are not regular.',
          ),
          const SizedBox(height: 16),
          _buildSection(
            context,
            title: 'The Theorem',
            content:
                'For any regular language L, there exists a constant p (called the pumping length) such that any string s in L with |s| ≥ p can be written as s = xyz where:\n\n• |xy| ≤ p\n• |y| > 0\n• xyᵏz ∈ L for all k ≥ 0',
          ),
          const SizedBox(height: 16),
          _buildSection(
            context,
            title: 'How to Use It',
            content:
                'To prove a language L is not regular:\n\n1. Assume L is regular\n2. Let p be the pumping length\n3. Choose a string s ∈ L with |s| ≥ p\n4. Show that for any decomposition s = xyz satisfying the conditions, there exists k ≥ 0 such that xyᵏz ∉ L\n5. This contradicts the pumping lemma, so L is not regular',
          ),
        ],
      ),
    );
  }

  Widget _buildStepsTab(BuildContext context) {
    return SingleChildScrollView(
      padding: const EdgeInsets.all(16),
      child: Column(
        crossAxisAlignment: CrossAxisAlignment.start,
        children: [
          _buildStep(
            context,
            step: 1,
            title: 'Identify the Language',
            description:
                'Look at the given language and understand what strings it contains.',
            example:
                'L = {aⁿbⁿ | n ≥ 0} contains strings like ε, ab, aabb, aaabbb, etc.',
          ),
          const SizedBox(height: 16),
          _buildStep(
            context,
            step: 2,
            title: 'Assume Regularity',
            description:
                'Assume the language is regular and let p be the pumping length.',
            example: 'Assume L is regular with pumping length p.',
          ),
          const SizedBox(height: 16),
          _buildStep(
            context,
            step: 3,
            title: 'Choose a String',
            description:
                'Select a string s ∈ L with |s| ≥ p that will be hard to pump.',
            example: 'Choose s = aᵖbᵖ. This string has length 2p ≥ p.',
          ),
          const SizedBox(height: 16),
          _buildStep(
            context,
            step: 4,
            title: 'Consider Decompositions',
            description:
                'For any decomposition s = xyz with |xy| ≤ p and |y| > 0, analyze what happens when you pump.',
            example:
                'Since |xy| ≤ p, y consists only of a\'s. Pumping y gives more a\'s than b\'s.',
          ),
          const SizedBox(height: 16),
          _buildStep(
            context,
            step: 5,
            title: 'Find Contradiction',
            description:
                'Show that pumping leads to a string not in the language.',
            example:
                'xy²z = aᵖ⁺|y|bᵖ has more a\'s than b\'s, so it\'s not in L.',
          ),
        ],
      ),
    );
  }

  Widget _buildExamplesTab(BuildContext context) {
    return SingleChildScrollView(
      padding: const EdgeInsets.all(16),
      child: Column(
        crossAxisAlignment: CrossAxisAlignment.start,
        children: [
          _buildExample(
            context,
            title: 'Regular Language: L = {aⁿ | n ≥ 0}',
            description:
                'This language is regular because it can be recognized by a simple automaton.',
            proof:
                'For any string aᵖ, we can decompose it as x = ε, y = a, z = aᵖ⁻¹. Then xyᵏz = aᵏaᵖ⁻¹ = aᵖ⁺ᵏ⁻¹, which is always in L.',
            result: 'REGULAR',
            isRegular: true,
          ),
          const SizedBox(height: 16),
          _buildExample(
            context,
            title: 'Non-Regular Language: L = {aⁿbⁿ | n ≥ 0}',
            description:
                'This language is not regular because it requires counting.',
            proof:
                'Assume L is regular with pumping length p. Choose s = aᵖbᵖ. For any decomposition s = xyz with |xy| ≤ p, y consists only of a\'s. Pumping y gives xy²z = aᵖ⁺|y|bᵖ, which has more a\'s than b\'s and is not in L.',
            result: 'NOT REGULAR',
            isRegular: false,
          ),
          const SizedBox(height: 16),
          _buildExample(
            context,
            title: 'Non-Regular Language: L = {ww | w ∈ {a,b}*}',
            description:
                'This language contains strings that are concatenations of a word with itself.',
            proof:
                'Assume L is regular with pumping length p. Choose s = aᵖbaᵖb. For any decomposition s = xyz with |xy| ≤ p, y consists only of a\'s from the first part. Pumping y breaks the symmetry required for the string to be in L.',
            result: 'NOT REGULAR',
            isRegular: false,
          ),
        ],
      ),
    );
  }

  Widget _buildSection(
    BuildContext context, {
    required String title,
    required String content,
  }) {
    return Container(
      padding: const EdgeInsets.all(12),
      decoration: BoxDecoration(
        color: Theme.of(context).colorScheme.surfaceContainerHighest,
        borderRadius: BorderRadius.circular(8),
      ),
      child: Column(
        crossAxisAlignment: CrossAxisAlignment.start,
        children: [
          Text(
            title,
            style: Theme.of(
              context,
            ).textTheme.titleMedium?.copyWith(fontWeight: FontWeight.bold),
          ),
          const SizedBox(height: 8),
          Text(content, style: Theme.of(context).textTheme.bodyMedium),
        ],
      ),
    );
  }

  Widget _buildStep(
    BuildContext context, {
    required int step,
    required String title,
    required String description,
    required String example,
  }) {
    return Container(
      padding: const EdgeInsets.all(12),
      decoration: BoxDecoration(
        color: Theme.of(context).colorScheme.surfaceContainerHighest,
        borderRadius: BorderRadius.circular(8),
      ),
      child: Column(
        crossAxisAlignment: CrossAxisAlignment.start,
        children: [
          Row(
            children: [
              CircleAvatar(
                radius: 12,
                backgroundColor: Theme.of(context).colorScheme.primary,
                child: Text(
                  '$step',
                  style: TextStyle(
                    color: Theme.of(context).colorScheme.onPrimary,
                    fontSize: 12,
                    fontWeight: FontWeight.bold,
                  ),
                ),
              ),
              const SizedBox(width: 8),
              Text(
                title,
                style: Theme.of(
                  context,
                ).textTheme.titleMedium?.copyWith(fontWeight: FontWeight.bold),
              ),
            ],
          ),
          const SizedBox(height: 8),
          Text(description, style: Theme.of(context).textTheme.bodyMedium),
          const SizedBox(height: 8),
          Container(
            padding: const EdgeInsets.all(8),
            decoration: BoxDecoration(
              color: Theme.of(context).colorScheme.surface,
              borderRadius: BorderRadius.circular(4),
            ),
            child: Text(
              'Example: $example',
              style: Theme.of(context).textTheme.bodySmall?.copyWith(
                fontFamily: 'monospace',
                fontStyle: FontStyle.italic,
              ),
            ),
          ),
        ],
      ),
    );
  }

  Widget _buildExample(
    BuildContext context, {
    required String title,
    required String description,
    required String proof,
    required String result,
    required bool isRegular,
  }) {
    final color = isRegular ? Colors.green : Colors.red;

    return Container(
      padding: const EdgeInsets.all(12),
      decoration: BoxDecoration(
        color: color.withValues(alpha: 0.1),
        border: Border.all(color: color.withValues(alpha: 0.3)),
        borderRadius: BorderRadius.circular(8),
      ),
      child: Column(
        crossAxisAlignment: CrossAxisAlignment.start,
        children: [
          Text(
            title,
            style: Theme.of(
              context,
            ).textTheme.titleMedium?.copyWith(fontWeight: FontWeight.bold),
          ),
          const SizedBox(height: 8),
          Text(description, style: Theme.of(context).textTheme.bodyMedium),
          const SizedBox(height: 8),
          Text(
            'Proof:',
            style: Theme.of(
              context,
            ).textTheme.titleSmall?.copyWith(fontWeight: FontWeight.w600),
          ),
          const SizedBox(height: 4),
          Text(proof, style: Theme.of(context).textTheme.bodySmall),
          const SizedBox(height: 8),
          Container(
            padding: const EdgeInsets.symmetric(horizontal: 8, vertical: 4),
            decoration: BoxDecoration(
              color: color,
              borderRadius: BorderRadius.circular(4),
            ),
            child: Text(
              result,
              style: Theme.of(context).textTheme.bodySmall?.copyWith(
                color: Colors.white,
                fontWeight: FontWeight.bold,
              ),
            ),
          ),
        ],
      ),
    );
  }
}<|MERGE_RESOLUTION|>--- conflicted
+++ resolved
@@ -2,19 +2,12 @@
 //  pumping_lemma_help.dart
 //  JFlutter
 //
-<<<<<<< HEAD
-//  Painel de apoio teórico ao jogo do Lema do Bombeamento que organiza teoria,
-//  passos práticos e exemplos em abas navegáveis. Fornece referência rápida
-//  para estudantes revisarem conceitos enquanto interagem com o minigame,
-//  utilizando estado local simples para alternância de conteúdo.
-=======
 //  Constrói o painel de apoio teórico exibido ao lado do jogo do Lema do
 //  Bombeamento, reunindo conteúdos de teoria, passos guiados e exemplos em uma
 //  navegação por abas controlada localmente.
 //  Fornece referências pedagógicas em português e inglês com estilo Material,
 //  permitindo que estudantes alternem rapidamente entre explicações sem depender
 //  de estado global ou serviços adicionais.
->>>>>>> c5893c6c
 //
 //  Thales Matheus Mendonça Santos - October 2025
 //
