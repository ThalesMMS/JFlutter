//
//  tm.dart
//  JFlutter
//
<<<<<<< HEAD
//  Representa máquinas de Turing de fita única, controlando alfabetos de fita,
//  símbolo branco, quantidade de fitas e serialização completa. Sustenta os
//  analisadores e simuladores ao garantir validações coerentes e dados geométricos
//  integrados ao editor visual.
=======
//  Representação de máquinas de Turing que herda Automaton para manter estados,
//  transições e configuração de canvas, acrescentando alfabeto de fita,
//  símbolo branco e contagem de fitas. Oferece serialização completa, cópias
//  imutáveis e validações específicas que protegem a integridade de símbolos e
//  transições durante importações e simulações.
>>>>>>> 98ba1c70
//
//  Thales Matheus Mendonça Santos - October 2025
//
import 'dart:math' as math;
import 'package:vector_math/vector_math_64.dart';
import 'state.dart';
import 'transition.dart';
import 'tm_transition.dart';
import 'automaton.dart';

/// Turing Machine (TM) implementation
class TM extends Automaton {
  /// Tape alphabet symbols (unmodifiable)
  final Set<String> tapeAlphabet;

  /// Blank symbol
  final String blankSymbol;

  /// Number of tapes (always 1 for single-tape TM)
  final int tapeCount;

  TM({
    required super.id,
    required super.name,
    required super.states,
    required super.transitions,
    required super.alphabet,
    super.initialState,
    required super.acceptingStates,
    required super.created,
    required super.modified,
    required super.bounds,
    super.zoomLevel,
    super.panOffset,
    required Set<String> tapeAlphabet,
    this.blankSymbol = 'B',
    this.tapeCount = 1, // Always 1 for single-tape TM
  }) : tapeAlphabet = Set<String>.unmodifiable(tapeAlphabet),
       super(type: AutomatonType.tm);

  /// Creates a copy of this TM with updated properties
  @override
  TM copyWith({
    String? id,
    String? name,
    Set<State>? states,
    Set<Transition>? transitions,
    Set<String>? alphabet,
    State? initialState,
    Set<State>? acceptingStates,
    AutomatonType? type,
    DateTime? created,
    DateTime? modified,
    math.Rectangle? bounds,
    double? zoomLevel,
    Vector2? panOffset,
    Set<String>? tapeAlphabet,
    String? blankSymbol,
    int? tapeCount,
  }) {
    return TM(
      id: id ?? this.id,
      name: name ?? this.name,
      states: states ?? this.states,
      transitions: transitions ?? this.transitions,
      alphabet: alphabet ?? this.alphabet,
      initialState: initialState ?? this.initialState,
      acceptingStates: acceptingStates ?? this.acceptingStates,
      created: created ?? this.created,
      modified: modified ?? this.modified,
      bounds: bounds ?? this.bounds,
      zoomLevel: zoomLevel ?? this.zoomLevel,
      panOffset: panOffset ?? this.panOffset,
      tapeAlphabet: tapeAlphabet != null
          ? Set<String>.unmodifiable(tapeAlphabet)
          : this.tapeAlphabet,
      blankSymbol: blankSymbol ?? this.blankSymbol,
      tapeCount: tapeCount ?? this.tapeCount,
    );
  }

  /// Converts the TM to a JSON representation
  @override
  Map<String, dynamic> toJson() {
    return {
      'id': id,
      'name': name,
      'type': 'TM',
      'states': states.map((s) => s.toJson()).toList(),
      'transitions': transitions.map((t) => t.toJson()).toList(),
      'alphabet': alphabet.toList(),
      'initialState': initialState?.toJson(),
      'acceptingStates': acceptingStates.map((s) => s.toJson()).toList(),
      'created': created.toIso8601String(),
      'modified': modified.toIso8601String(),
      'bounds': {
        'x': bounds.left,
        'y': bounds.top,
        'width': bounds.width,
        'height': bounds.height,
      },
      'zoomLevel': zoomLevel,
      'panOffset': {'x': panOffset.x, 'y': panOffset.y},
      'tapeAlphabet': tapeAlphabet.toList(),
      'blankSymbol': blankSymbol,
      'tapeCount': tapeCount,
    };
  }

  /// Creates a TM from a JSON representation
  factory TM.fromJson(Map<String, dynamic> json) {
    final boundsData = (json['bounds'] as Map?)?.cast<String, dynamic>();
    final panOffsetData = (json['panOffset'] as Map?)?.cast<String, dynamic>();

    return TM(
      id: json['id'] as String,
      name: json['name'] as String,
      states: (json['states'] as List)
          .map((s) => State.fromJson(s as Map<String, dynamic>))
          .toSet(),
      transitions: (json['transitions'] as List)
          .map((t) => TMTransition.fromJson(t as Map<String, dynamic>))
          .toSet(),
      alphabet: Set<String>.from(json['alphabet'] as List),
      initialState: json['initialState'] != null
          ? State.fromJson(json['initialState'] as Map<String, dynamic>)
          : null,
      acceptingStates: (json['acceptingStates'] as List)
          .map((s) => State.fromJson(s as Map<String, dynamic>))
          .toSet(),
      created: DateTime.parse(json['created'] as String),
      modified: DateTime.parse(json['modified'] as String),
      bounds: math.Rectangle(
        (boundsData?['x'] as num?)?.toDouble() ?? 0.0,
        (boundsData?['y'] as num?)?.toDouble() ?? 0.0,
        (boundsData?['width'] as num?)?.toDouble() ?? 0.0,
        (boundsData?['height'] as num?)?.toDouble() ?? 0.0,
      ),
      zoomLevel: (json['zoomLevel'] as num?)?.toDouble() ?? 1.0,
      panOffset: Vector2(
        (panOffsetData?['x'] as num?)?.toDouble() ?? 0.0,
        (panOffsetData?['y'] as num?)?.toDouble() ?? 0.0,
      ),
      tapeAlphabet: Set<String>.from(json['tapeAlphabet'] as List),
      blankSymbol: json['blankSymbol'] as String? ?? 'B',
      tapeCount: json['tapeCount'] as int? ?? 1,
    );
  }

  /// Validates the TM properties
  @override
  List<String> validate() {
    final errors = super.validate();

    // Validate TM-specific properties
    if (tapeAlphabet.isEmpty) {
      errors.add('TM must have a non-empty tape alphabet');
    }

    if (blankSymbol.isEmpty) {
      errors.add('TM must have a blank symbol');
    }

    if (!tapeAlphabet.contains(blankSymbol)) {
      errors.add('Blank symbol must be in the tape alphabet');
    }

    if (tapeCount < 1) {
      errors.add('TM must have at least one tape');
    }

    for (final transition in transitions) {
      if (transition is! TMTransition) {
        errors.add('TM can only contain TM transitions');
      } else {
        final TMTransition tmTransition = transition;
        final transitionErrors = tmTransition.validate();
        errors.addAll(
          transitionErrors.map((e) => 'Transition ${tmTransition.id}: $e'),
        );

        // Validate tape symbols
        if (!tapeAlphabet.contains(tmTransition.readSymbol)) {
          errors.add(
            'Transition ${tmTransition.id} references invalid read symbol',
          );
        }

        if (!tapeAlphabet.contains(tmTransition.writeSymbol)) {
          errors.add(
            'Transition ${tmTransition.id} references invalid write symbol',
          );
        }

        // Validate tape number
        if (tmTransition.tapeNumber >= tapeCount) {
          errors.add(
            'Transition ${tmTransition.id} references invalid tape number',
          );
        }
      }
    }

    return errors;
  }

  /// Gets all TM transitions
  Set<TMTransition> get tmTransitions {
    return transitions.whereType<TMTransition>().toSet();
  }

  /// Gets all transitions for a specific tape
  Set<TMTransition> getTransitionsForTape(int tapeNumber) {
    return tmTransitions.where((t) => t.tapeNumber == tapeNumber).toSet();
  }

  /// Gets all transitions from a state that can read a specific symbol
  Set<TMTransition> getTransitionsFromStateOnSymbol(
    State state,
    String symbol,
  ) {
    return tmTransitions
        .where((t) => t.fromState == state && t.canRead(symbol))
        .toSet();
  }

  /// Gets all transitions from a state that can read a specific symbol on a specific tape
  Set<TMTransition> getTransitionsFromStateOnSymbolAndTape(
    State state,
    String symbol,
    int tapeNumber,
  ) {
    return tmTransitions
        .where(
          (t) =>
              t.fromState == state &&
              t.canRead(symbol) &&
              t.tapeNumber == tapeNumber,
        )
        .toSet();
  }

  /// Gets all transitions that move left
  Set<TMTransition> get leftMovingTransitions {
    return tmTransitions.where((t) => t.movesLeft).toSet();
  }

  /// Gets all transitions that move right
  Set<TMTransition> get rightMovingTransitions {
    return tmTransitions.where((t) => t.movesRight).toSet();
  }

  /// Gets all transitions that stay in place
  Set<TMTransition> get stayTransitions {
    return tmTransitions.where((t) => t.staysInPlace).toSet();
  }

  /// Checks if the TM is deterministic
  bool get isDeterministic {
    for (final state in states) {
      final outgoingTransitions = getTransitionsFrom(state);
      final tapeSymbols = <String, int>{};

      for (final transition in outgoingTransitions) {
        if (transition is TMTransition) {
          final key = '${transition.readSymbol}_${transition.tapeNumber}';
          tapeSymbols[key] = (tapeSymbols[key] ?? 0) + 1;
        }
      }

      if (tapeSymbols.values.any((count) => count > 1)) {
        return false;
      }
    }

    return true;
  }

  /// Checks if the TM is non-deterministic
  bool get isNondeterministic {
    return !isDeterministic;
  }

  /// Gets all symbols that can be read from the tape
  Set<String> get readableSymbols {
    return tmTransitions.map((t) => t.readSymbol).toSet();
  }

  /// Gets all symbols that can be written to the tape
  Set<String> get writableSymbols {
    return tmTransitions.map((t) => t.writeSymbol).toSet();
  }

  /// Creates an empty TM
  factory TM.empty({
    required String id,
    required String name,
    Set<String>? tapeAlphabet,
    String? blankSymbol,
    int? tapeCount,
    math.Rectangle? bounds,
  }) {
    final now = DateTime.now();
    return TM(
      id: id,
      name: name,
      states: {},
      transitions: {},
      alphabet: {},
      acceptingStates: {},
      created: now,
      modified: now,
      bounds: bounds ?? const math.Rectangle(0, 0, 800, 600),
      tapeAlphabet: tapeAlphabet ?? {'0', '1', 'B'},
      blankSymbol: blankSymbol ?? 'B',
      tapeCount: tapeCount ?? 1,
    );
  }

  /// Creates a simple TM with one state
  factory TM.singleState({
    required String id,
    required String name,
    required String stateId,
    required String stateLabel,
    required Vector2 position,
    bool isInitial = false,
    bool isAccepting = false,
    Set<String>? tapeAlphabet,
    String? blankSymbol,
    int? tapeCount,
    math.Rectangle? bounds,
  }) {
    final now = DateTime.now();
    final state = State(
      id: stateId,
      label: stateLabel,
      position: position,
      isInitial: isInitial,
      isAccepting: isAccepting,
    );

    return TM(
      id: id,
      name: name,
      states: {state},
      transitions: {},
      alphabet: {},
      initialState: isInitial ? state : null,
      acceptingStates: isAccepting ? {state} : {},
      created: now,
      modified: now,
      bounds: bounds ?? const math.Rectangle(0, 0, 800, 600),
      tapeAlphabet: tapeAlphabet ?? {'0', '1', 'B'},
      blankSymbol: blankSymbol ?? 'B',
      tapeCount: tapeCount ?? 1,
    );
  }

  /// Creates a simple TM that accepts all strings
  factory TM.acceptAll({
    required String id,
    required String name,
    math.Rectangle? bounds,
  }) {
    final now = DateTime.now();
    final q0 = State(
      id: 'q0',
      label: 'q0',
      position: Vector2(100, 100),
      isInitial: true,
      isAccepting: true,
    );

    return TM(
      id: id,
      name: name,
      states: {q0},
      transitions: {},
      alphabet: {},
      initialState: q0,
      acceptingStates: {q0},
      created: now,
      modified: now,
      bounds: bounds ?? const math.Rectangle(0, 0, 800, 600),
      tapeAlphabet: {'0', '1', 'B'},
      blankSymbol: 'B',
      tapeCount: 1,
    );
  }

  /// Creates a simple TM that rejects all strings
  factory TM.rejectAll({
    required String id,
    required String name,
    math.Rectangle? bounds,
  }) {
    final now = DateTime.now();
    final q0 = State(
      id: 'q0',
      label: 'q0',
      position: Vector2(100, 100),
      isInitial: true,
      isAccepting: false,
    );

    return TM(
      id: id,
      name: name,
      states: {q0},
      transitions: {},
      alphabet: {},
      initialState: q0,
      acceptingStates: {},
      created: now,
      modified: now,
      bounds: bounds ?? const math.Rectangle(0, 0, 800, 600),
      tapeAlphabet: {'0', '1', 'B'},
      blankSymbol: 'B',
      tapeCount: 1,
    );
  }

  /// Creates a TM that copies input to output
  factory TM.copyMachine({
    required String id,
    required String name,
    math.Rectangle? bounds,
  }) {
    final now = DateTime.now();
    final q0 = State(
      id: 'q0',
      label: 'q0',
      position: Vector2(100, 100),
      isInitial: true,
      isAccepting: false,
    );
    final q1 = State(
      id: 'q1',
      label: 'q1',
      position: Vector2(200, 100),
      isInitial: false,
      isAccepting: true,
    );

    final t1 = TMTransition.readWrite(
      id: 't1',
      fromState: q0,
      toState: q0,
      symbol: '0',
      direction: TapeDirection.right,
    );

    final t2 = TMTransition.readWrite(
      id: 't2',
      fromState: q0,
      toState: q0,
      symbol: '1',
      direction: TapeDirection.right,
    );

    final t3 = TMTransition.readWrite(
      id: 't3',
      fromState: q0,
      toState: q1,
      symbol: 'B',
      direction: TapeDirection.stay,
    );

    return TM(
      id: id,
      name: name,
      states: {q0, q1},
      transitions: {t1, t2, t3},
      alphabet: {'0', '1'},
      initialState: q0,
      acceptingStates: {q1},
      created: now,
      modified: now,
      bounds: bounds ?? const math.Rectangle(0, 0, 800, 600),
      tapeAlphabet: {'0', '1', 'B'},
      blankSymbol: 'B',
      tapeCount: 1,
    );
  }

  /// Gets TM transition from state on symbol
  TMTransition? getTMTransitionFromStateOnSymbol(
    String stateId,
    String symbol,
  ) {
    for (final transition in transitions) {
      if (transition is TMTransition) {
        if (transition.fromState.id == stateId &&
            transition.readSymbol == symbol) {
          return transition;
        }
      }
    }
    return null;
  }
}<|MERGE_RESOLUTION|>--- conflicted
+++ resolved
@@ -2,18 +2,11 @@
 //  tm.dart
 //  JFlutter
 //
-<<<<<<< HEAD
-//  Representa máquinas de Turing de fita única, controlando alfabetos de fita,
-//  símbolo branco, quantidade de fitas e serialização completa. Sustenta os
-//  analisadores e simuladores ao garantir validações coerentes e dados geométricos
-//  integrados ao editor visual.
-=======
 //  Representação de máquinas de Turing que herda Automaton para manter estados,
 //  transições e configuração de canvas, acrescentando alfabeto de fita,
 //  símbolo branco e contagem de fitas. Oferece serialização completa, cópias
 //  imutáveis e validações específicas que protegem a integridade de símbolos e
 //  transições durante importações e simulações.
->>>>>>> 98ba1c70
 //
 //  Thales Matheus Mendonça Santos - October 2025
 //
