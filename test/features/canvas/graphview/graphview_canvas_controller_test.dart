//
//  graphview_canvas_controller_test.dart
//  JFlutter
//
<<<<<<< HEAD
//  Testes unitários focados no GraphViewCanvasController, assegurando que a
//  integração com AutomatonProvider, serviço de autômatos e repositório de
//  layout falso cubra operações de zoom, seleção e atualização de transições.
//  A suíte também confirma o disparo correto dos métodos de layout para manter o
//  estado gráfico sincronizado.
//
//  Thales Matheus Mendonça Santos - October 2025
//
=======
//  Testa o controlador base do canvas GraphView para autômatos, coordenando providers, repositórios
//  de layout e atualizações de seleção. Inspeciona comandos de layout, zoom e sincronização de
//  transições para garantir que o estado visual reflita o modelo lógico.
//
//  Thales Matheus Mendonça Santos - October 2025
//

>>>>>>> 2663bd80
import 'dart:math' as math;

import 'package:flutter/material.dart';
import 'package:flutter_test/flutter_test.dart';
import 'package:vector_math/vector_math_64.dart';

import 'package:jflutter/core/entities/automaton_entity.dart';
import 'package:jflutter/core/models/fsa.dart';
import 'package:jflutter/core/models/fsa_transition.dart';
import 'package:jflutter/core/models/state.dart' as automaton_state;
import 'package:jflutter/core/repositories/automaton_repository.dart';
import 'package:jflutter/core/result.dart';
import 'package:jflutter/data/services/automaton_service.dart';
import 'package:jflutter/features/canvas/graphview/graphview_canvas_controller.dart';
import 'package:jflutter/presentation/providers/automaton_provider.dart';

class _FakeLayoutRepository implements LayoutRepository {
  Future<AutomatonResult> _unsupported() async {
    return ResultFactory.failure('unsupported');
  }

  @override
  Future<AutomatonResult> applyAutoLayout(AutomatonEntity automaton) =>
      _unsupported();

  @override
  Future<AutomatonResult> applyBalancedLayout(AutomatonEntity automaton) =>
      _unsupported();

  @override
  Future<AutomatonResult> applyCompactLayout(AutomatonEntity automaton) =>
      _unsupported();

  @override
  Future<AutomatonResult> applyHierarchicalLayout(AutomatonEntity automaton) =>
      _unsupported();

  @override
  Future<AutomatonResult> applySpreadLayout(AutomatonEntity automaton) =>
      _unsupported();

  @override
  Future<AutomatonResult> centerAutomaton(AutomatonEntity automaton) =>
      _unsupported();
}

class _RecordingAutomatonProvider extends AutomatonProvider {
  _RecordingAutomatonProvider()
      : super(
          automatonService: AutomatonService(),
          layoutRepository: _FakeLayoutRepository(),
        );

  final List<Map<String, Object?>> addStateCalls = [];
  final List<Map<String, Object?>> updateLabelCalls = [];
  final List<Map<String, Object?>> transitionCalls = [];
  final List<Map<String, Object?>> moveStateCalls = [];

  @override
  void addState({
    required String id,
    required String label,
    required double x,
    required double y,
    bool? isInitial,
    bool? isAccepting,
  }) {
    addStateCalls.add({
      'id': id,
      'label': label,
      'x': x,
      'y': y,
      'isInitial': isInitial,
      'isAccepting': isAccepting,
    });
    super.addState(
      id: id,
      label: label,
      x: x,
      y: y,
      isInitial: isInitial,
      isAccepting: isAccepting,
    );
  }

  @override
  void moveState({
    required String id,
    required double x,
    required double y,
  }) {
    moveStateCalls.add({
      'id': id,
      'x': x,
      'y': y,
    });
    super.moveState(id: id, x: x, y: y);
  }

  @override
  void updateStateLabel({
    required String id,
    required String label,
  }) {
    updateLabelCalls.add({'id': id, 'label': label});
    super.updateStateLabel(id: id, label: label);
  }

  @override
  void addOrUpdateTransition({
    required String id,
    required String fromStateId,
    required String toStateId,
    required String label,
    double? controlPointX,
    double? controlPointY,
  }) {
    transitionCalls.add({
      'id': id,
      'fromStateId': fromStateId,
      'toStateId': toStateId,
      'label': label,
      'controlPointX': controlPointX,
      'controlPointY': controlPointY,
    });
    super.addOrUpdateTransition(
      id: id,
      fromStateId: fromStateId,
      toStateId: toStateId,
      label: label,
      controlPointX: controlPointX,
      controlPointY: controlPointY,
    );
  }
}

void main() {
  TestWidgetsFlutterBinding.ensureInitialized();

  group('GraphViewCanvasController', () {
    late _RecordingAutomatonProvider provider;
    late GraphViewCanvasController controller;

    setUp(() {
      provider = _RecordingAutomatonProvider();
      controller = GraphViewCanvasController(automatonProvider: provider);
      provider.updateAutomaton(
        FSA(
          id: 'auto',
          name: 'Automaton',
          states: const {},
          transitions: const {},
          alphabet: const {},
          initialState: null,
          acceptingStates: const {},
          created: DateTime.utc(2024, 1, 1),
          modified: DateTime.utc(2024, 1, 1),
          bounds: const math.Rectangle<double>(0, 0, 400, 300),
          panOffset: Vector2.zero(),
          zoomLevel: 1,
        ),
      );
    });

    test('addStateAt generates id and forwards to provider', () {
      controller.addStateAt(const Offset(120, 80));

      expect(provider.addStateCalls, hasLength(1));
      final call = provider.addStateCalls.single;
      expect(call['id'], isNotEmpty);
      expect(call['label'], equals('q0'));
      expect(call['x'], closeTo(120, 0.0001));
      expect(call['y'], closeTo(80, 0.0001));
      expect(call['isInitial'], isTrue);
    });

    test('addStateAtCenter converts viewport centre into world coordinates', () {
      final transformation = controller.graphController.transformationController;
      expect(transformation, isNotNull);
      controller.updateViewportSize(const Size(800, 600));

      transformation!.value = Matrix4.identity();
      controller.addStateAtCenter();

      expect(provider.addStateCalls, hasLength(1));
      final firstCall = provider.addStateCalls.first;
      expect(firstCall['x'], closeTo(400, 0.0001));
      expect(firstCall['y'], closeTo(300, 0.0001));

      transformation.value = Matrix4.identity()
        ..translate(150.0, -50.0)
        ..scale(1.5);
      controller.addStateAtCenter();

      expect(provider.addStateCalls, hasLength(2));
      final secondCall = provider.addStateCalls.last;
      expect(secondCall['x'], closeTo((400 - 150) / 1.5, 0.0001));
      expect(secondCall['y'], closeTo((300 - (-50)) / 1.5, 0.0001));
    });

    test('moveState forwards coordinates to provider', () {
      controller.addStateAt(const Offset(0, 0));
      final id = provider.addStateCalls.first['id'] as String;

      controller.moveState(id, const Offset(240, 160));

      expect(provider.moveStateCalls, hasLength(1));
      final call = provider.moveStateCalls.single;
      expect(call['id'], equals(id));
      expect(call['x'], closeTo(240, 0.0001));
      expect(call['y'], closeTo(160, 0.0001));
    });

    test('updateStateLabel normalises empty labels', () {
      controller.addStateAt(const Offset(0, 0));
      final id = provider.addStateCalls.first['id'] as String;

      controller.updateStateLabel(id, '');

      expect(provider.updateLabelCalls, hasLength(1));
      expect(provider.updateLabelCalls.single['label'], equals(id));
    });

    test('addOrUpdateTransition sends payload to provider', () {
      controller.addStateAt(const Offset(0, 0));
      controller.addStateAt(const Offset(200, 0));
      final fromId = provider.addStateCalls[0]['id'] as String;
      final toId = provider.addStateCalls[1]['id'] as String;

      controller.addOrUpdateTransition(
        fromStateId: fromId,
        toStateId: toId,
        label: 'a',
        controlPointX: 100,
        controlPointY: -40,
      );

      expect(provider.transitionCalls, hasLength(1));
      final call = provider.transitionCalls.single;
      expect(call['fromStateId'], equals(fromId));
      expect(call['toStateId'], equals(toId));
      expect(call['label'], equals('a'));
      expect(call['controlPointX'], closeTo(100, 0.0001));
      expect(call['controlPointY'], closeTo(-40, 0.0001));
    });

    test('synchronize mirrors provider state into controller caches', () {
      final stateA = automaton_state.State(
        id: 'qa',
        label: 'qa',
        position: Vector2(32, 64),
        isInitial: true,
        isAccepting: false,
      );
      final stateB = automaton_state.State(
        id: 'qb',
        label: 'qb',
        position: Vector2(180, 120),
        isInitial: false,
        isAccepting: true,
      );
      final transition = FSATransition(
        id: 't0',
        fromState: stateA,
        toState: stateB,
        inputSymbols: {'a'},
        label: 'a',
        controlPoint: Vector2(120, 40),
      );

      final automaton = FSA(
        id: 'auto',
        name: 'Automaton',
        states: {stateA, stateB},
        transitions: {transition},
        alphabet: {'a'},
        initialState: stateA,
        acceptingStates: {stateB},
        created: DateTime.utc(2024, 1, 1),
        modified: DateTime.utc(2024, 1, 1),
        bounds: const math.Rectangle<double>(0, 0, 400, 300),
      );

      controller.synchronize(automaton);

      final cachedNode = controller.nodeById('qa');
      expect(cachedNode, isNotNull);
      expect(cachedNode!.x, closeTo(32, 0.0001));
      expect(cachedNode.y, closeTo(64, 0.0001));

      final cachedEdge = controller.edgeById('t0');
      expect(cachedEdge, isNotNull);
      expect(cachedEdge!.fromStateId, equals('qa'));
      expect(cachedEdge.toStateId, equals('qb'));
      expect(cachedEdge.controlPointX, closeTo(120, 0.0001));
      expect(cachedEdge.controlPointY, closeTo(40, 0.0001));
    });

    test('external synchronize clears undo history and notifies listeners', () {
      final stateA = automaton_state.State(
        id: 'qa',
        label: 'qa',
        position: Vector2(0, 0),
        isInitial: true,
        isAccepting: false,
      );
      final automatonA = FSA(
        id: 'auto_a',
        name: 'Automaton A',
        states: {stateA},
        transitions: const {},
        alphabet: const {'a'},
        initialState: stateA,
        acceptingStates: const {},
        created: DateTime.utc(2024, 1, 1),
        modified: DateTime.utc(2024, 1, 1),
        bounds: const math.Rectangle<double>(0, 0, 400, 300),
      );

      provider.updateAutomaton(automatonA);
      controller.synchronize(automatonA);

      controller.addStateAt(const Offset(120, 80));
      expect(controller.canUndo, isTrue);

      final stateB = automaton_state.State(
        id: 'qb',
        label: 'qb',
        position: Vector2(200, 0),
        isInitial: true,
        isAccepting: false,
      );
      final automatonB = FSA(
        id: 'auto_b',
        name: 'Automaton B',
        states: {stateB},
        transitions: const {},
        alphabet: const {'b'},
        initialState: stateB,
        acceptingStates: const {},
        created: DateTime.utc(2024, 2, 1),
        modified: DateTime.utc(2024, 2, 1),
        bounds: const math.Rectangle<double>(0, 0, 400, 300),
      );

      provider.updateAutomaton(automatonB);
      final revisionBeforeExternalSync = controller.graphRevision.value;
      controller.synchronize(automatonB);

      expect(controller.canUndo, isFalse);
      expect(controller.undo(), isFalse);
      expect(provider.state.currentAutomaton?.id, equals('auto_b'));
      expect(controller.graphRevision.value, greaterThan(revisionBeforeExternalSync));
    });
  });
}<|MERGE_RESOLUTION|>--- conflicted
+++ resolved
@@ -2,16 +2,6 @@
 //  graphview_canvas_controller_test.dart
 //  JFlutter
 //
-<<<<<<< HEAD
-//  Testes unitários focados no GraphViewCanvasController, assegurando que a
-//  integração com AutomatonProvider, serviço de autômatos e repositório de
-//  layout falso cubra operações de zoom, seleção e atualização de transições.
-//  A suíte também confirma o disparo correto dos métodos de layout para manter o
-//  estado gráfico sincronizado.
-//
-//  Thales Matheus Mendonça Santos - October 2025
-//
-=======
 //  Testa o controlador base do canvas GraphView para autômatos, coordenando providers, repositórios
 //  de layout e atualizações de seleção. Inspeciona comandos de layout, zoom e sincronização de
 //  transições para garantir que o estado visual reflita o modelo lógico.
@@ -19,7 +9,6 @@
 //  Thales Matheus Mendonça Santos - October 2025
 //
 
->>>>>>> 2663bd80
 import 'dart:math' as math;
 
 import 'package:flutter/material.dart';
