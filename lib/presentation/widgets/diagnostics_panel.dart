//
//  diagnostics_panel.dart
//  JFlutter
//
<<<<<<< HEAD
//  Widget que exibe mensagens de diagnóstico de autômatos com suporte a
//  atualização manual, estados de carregamento e visualização em lista. Consome
//  DiagnosticMessage gerados pelo domínio para orientar correções, apresentando
//  resumos positivos quando não há alertas e detalhes acionáveis para cada
//  problema encontrado.
=======
//  Materializa o painel de diagnósticos dos autômatos exibindo mensagens,
//  severidades e sugestões acionáveis em cartões expansíveis com opção de
//  recarregar análises.
//  Consome DiagnosticMessage gerados pelo núcleo para orientar estudantes na
//  correção de modelos, diferenciando estados sem problemas de listas de alertas
//  com indicadores visuais claros.
>>>>>>> c5893c6c
//
//  Thales Matheus Mendonça Santos - October 2025
//
import 'package:flutter/material.dart';
import '../../core/services/diagnostics_service.dart';

/// Panel for displaying automaton diagnostics and suggestions
class DiagnosticsPanel extends StatelessWidget {
  final List<DiagnosticMessage> diagnostics;
  final VoidCallback? onRefresh;
  final bool isLoading;

  const DiagnosticsPanel({
    super.key,
    required this.diagnostics,
    this.onRefresh,
    this.isLoading = false,
  });

  @override
  Widget build(BuildContext context) {
    return Card(
      margin: const EdgeInsets.all(8),
      child: Column(
        crossAxisAlignment: CrossAxisAlignment.start,
        children: [
          Padding(
            padding: const EdgeInsets.all(16),
            child: Row(
              children: [
                const Icon(Icons.analytics, size: 20),
                const SizedBox(width: 8),
                Text(
                  'Diagnostics',
                  style: Theme.of(context).textTheme.titleMedium,
                ),
                const Spacer(),
                if (onRefresh != null)
                  IconButton(
                    onPressed: isLoading ? null : onRefresh,
                    icon: isLoading
                        ? const SizedBox(
                            width: 16,
                            height: 16,
                            child: CircularProgressIndicator(strokeWidth: 2),
                          )
                        : const Icon(Icons.refresh, size: 20),
                    tooltip: 'Refresh diagnostics',
                  ),
              ],
            ),
          ),
          if (diagnostics.isEmpty)
            Padding(
              padding: const EdgeInsets.all(16),
              child: Row(
                children: [
                  Icon(
                    Icons.check_circle,
                    color: Colors.green.shade600,
                    size: 20,
                  ),
                  const SizedBox(width: 8),
                  Text(
                    'No issues found',
                    style: Theme.of(context).textTheme.bodyMedium?.copyWith(
                      color: Colors.green.shade700,
                    ),
                  ),
                ],
              ),
            )
          else
            ListView.separated(
              shrinkWrap: true,
              physics: const NeverScrollableScrollPhysics(),
              itemCount: diagnostics.length,
              separatorBuilder: (context, index) => const Divider(height: 1),
              itemBuilder: (context, index) {
                final diagnostic = diagnostics[index];
                return _DiagnosticTile(diagnostic: diagnostic);
              },
            ),
        ],
      ),
    );
  }
}

/// Individual diagnostic message tile
class _DiagnosticTile extends StatelessWidget {
  final DiagnosticMessage diagnostic;

  const _DiagnosticTile({required this.diagnostic});

  @override
  Widget build(BuildContext context) {
    return ExpansionTile(
      leading: _buildSeverityIcon(),
      title: Text(
        diagnostic.title,
        style: Theme.of(context).textTheme.titleSmall?.copyWith(
          color: _getSeverityColor(),
          fontWeight: FontWeight.w600,
        ),
      ),
      subtitle: Text(
        diagnostic.message,
        style: Theme.of(context).textTheme.bodySmall,
        maxLines: 2,
        overflow: TextOverflow.ellipsis,
      ),
      children: [
        if (diagnostic.suggestion != null)
          Padding(
            padding: const EdgeInsets.fromLTRB(16, 0, 16, 16),
            child: Container(
              width: double.infinity,
              padding: const EdgeInsets.all(12),
              decoration: BoxDecoration(
                color: _getSuggestionBackgroundColor(),
                borderRadius: BorderRadius.circular(8),
                border: Border.all(
                  color: _getSuggestionBorderColor(),
                  width: 1,
                ),
              ),
              child: Row(
                crossAxisAlignment: CrossAxisAlignment.start,
                children: [
                  Icon(
                    Icons.lightbulb_outline,
                    size: 16,
                    color: _getSuggestionIconColor(),
                  ),
                  const SizedBox(width: 8),
                  Expanded(
                    child: Text(
                      diagnostic.suggestion!,
                      style: Theme.of(context).textTheme.bodySmall?.copyWith(
                        color: _getSuggestionTextColor(),
                      ),
                    ),
                  ),
                ],
              ),
            ),
          ),
      ],
    );
  }

  Widget _buildSeverityIcon() {
    switch (diagnostic.severity) {
      case DiagnosticSeverity.error:
        return Icon(Icons.error, color: Colors.red.shade600, size: 20);
      case DiagnosticSeverity.warning:
        return Icon(Icons.warning, color: Colors.orange.shade600, size: 20);
      case DiagnosticSeverity.info:
        return Icon(Icons.info, color: Colors.blue.shade600, size: 20);
    }
  }

  Color _getSeverityColor() {
    switch (diagnostic.severity) {
      case DiagnosticSeverity.error:
        return Colors.red.shade700;
      case DiagnosticSeverity.warning:
        return Colors.orange.shade700;
      case DiagnosticSeverity.info:
        return Colors.blue.shade700;
    }
  }

  Color _getSuggestionBackgroundColor() {
    switch (diagnostic.severity) {
      case DiagnosticSeverity.error:
        return Colors.red.shade50;
      case DiagnosticSeverity.warning:
        return Colors.orange.shade50;
      case DiagnosticSeverity.info:
        return Colors.blue.shade50;
    }
  }

  Color _getSuggestionBorderColor() {
    switch (diagnostic.severity) {
      case DiagnosticSeverity.error:
        return Colors.red.shade200;
      case DiagnosticSeverity.warning:
        return Colors.orange.shade200;
      case DiagnosticSeverity.info:
        return Colors.blue.shade200;
    }
  }

  Color _getSuggestionIconColor() {
    switch (diagnostic.severity) {
      case DiagnosticSeverity.error:
        return Colors.red.shade600;
      case DiagnosticSeverity.warning:
        return Colors.orange.shade600;
      case DiagnosticSeverity.info:
        return Colors.blue.shade600;
    }
  }

  Color _getSuggestionTextColor() {
    switch (diagnostic.severity) {
      case DiagnosticSeverity.error:
        return Colors.red.shade800;
      case DiagnosticSeverity.warning:
        return Colors.orange.shade800;
      case DiagnosticSeverity.info:
        return Colors.blue.shade800;
    }
  }
}

/// Compact diagnostics summary widget
class DiagnosticsSummary extends StatelessWidget {
  final List<DiagnosticMessage> diagnostics;

  const DiagnosticsSummary({super.key, required this.diagnostics});

  @override
  Widget build(BuildContext context) {
    if (diagnostics.isEmpty) {
      return const SizedBox.shrink();
    }

    final errorCount = diagnostics
        .where((d) => d.severity == DiagnosticSeverity.error)
        .length;
    final warningCount = diagnostics
        .where((d) => d.severity == DiagnosticSeverity.warning)
        .length;
    final infoCount = diagnostics
        .where((d) => d.severity == DiagnosticSeverity.info)
        .length;

    return Container(
      padding: const EdgeInsets.symmetric(horizontal: 12, vertical: 8),
      decoration: BoxDecoration(
        color: _getSummaryColor(),
        borderRadius: BorderRadius.circular(16),
        border: Border.all(color: _getSummaryBorderColor(), width: 1),
      ),
      child: Row(
        mainAxisSize: MainAxisSize.min,
        children: [
          Icon(_getSummaryIcon(), size: 16, color: _getSummaryIconColor()),
          const SizedBox(width: 8),
          if (errorCount > 0) ...[
            _buildCountBadge(context, errorCount, Colors.red),
            const SizedBox(width: 4),
          ],
          if (warningCount > 0) ...[
            _buildCountBadge(context, warningCount, Colors.orange),
            const SizedBox(width: 4),
          ],
          if (infoCount > 0) ...[
            _buildCountBadge(context, infoCount, Colors.blue),
            const SizedBox(width: 4),
          ],
        ],
      ),
    );
  }

  Widget _buildCountBadge(BuildContext context, int count, Color color) {
    return Container(
      padding: const EdgeInsets.symmetric(horizontal: 6, vertical: 2),
      decoration: BoxDecoration(
        color: color.withValues(alpha: 0.1),
        borderRadius: BorderRadius.circular(8),
        border: Border.all(color: color.withValues(alpha: 0.3)),
      ),
      child: Text(
        count.toString(),
        style: Theme.of(context).textTheme.bodySmall?.copyWith(
          color: color,
          fontWeight: FontWeight.w600,
        ),
      ),
    );
  }

  Color _getSummaryColor() {
    if (diagnostics.any((d) => d.severity == DiagnosticSeverity.error)) {
      return Colors.red.shade50;
    } else if (diagnostics.any(
      (d) => d.severity == DiagnosticSeverity.warning,
    )) {
      return Colors.orange.shade50;
    } else {
      return Colors.blue.shade50;
    }
  }

  Color _getSummaryBorderColor() {
    if (diagnostics.any((d) => d.severity == DiagnosticSeverity.error)) {
      return Colors.red.shade200;
    } else if (diagnostics.any(
      (d) => d.severity == DiagnosticSeverity.warning,
    )) {
      return Colors.orange.shade200;
    } else {
      return Colors.blue.shade200;
    }
  }

  IconData _getSummaryIcon() {
    if (diagnostics.any((d) => d.severity == DiagnosticSeverity.error)) {
      return Icons.error;
    } else if (diagnostics.any(
      (d) => d.severity == DiagnosticSeverity.warning,
    )) {
      return Icons.warning;
    } else {
      return Icons.info;
    }
  }

  Color _getSummaryIconColor() {
    if (diagnostics.any((d) => d.severity == DiagnosticSeverity.error)) {
      return Colors.red.shade600;
    } else if (diagnostics.any(
      (d) => d.severity == DiagnosticSeverity.warning,
    )) {
      return Colors.orange.shade600;
    } else {
      return Colors.blue.shade600;
    }
  }
}<|MERGE_RESOLUTION|>--- conflicted
+++ resolved
@@ -2,20 +2,12 @@
 //  diagnostics_panel.dart
 //  JFlutter
 //
-<<<<<<< HEAD
-//  Widget que exibe mensagens de diagnóstico de autômatos com suporte a
-//  atualização manual, estados de carregamento e visualização em lista. Consome
-//  DiagnosticMessage gerados pelo domínio para orientar correções, apresentando
-//  resumos positivos quando não há alertas e detalhes acionáveis para cada
-//  problema encontrado.
-=======
 //  Materializa o painel de diagnósticos dos autômatos exibindo mensagens,
 //  severidades e sugestões acionáveis em cartões expansíveis com opção de
 //  recarregar análises.
 //  Consome DiagnosticMessage gerados pelo núcleo para orientar estudantes na
 //  correção de modelos, diferenciando estados sem problemas de listas de alertas
 //  com indicadores visuais claros.
->>>>>>> c5893c6c
 //
 //  Thales Matheus Mendonça Santos - October 2025
 //
