--- conflicted
+++ resolved
@@ -2,18 +2,11 @@
 //  fsa_transition.dart
 //  JFlutter
 //
-<<<<<<< HEAD
-//  Modela transições de autômatos finitos com suporte a múltiplos símbolos e
-//  representações épsilon, oferecendo cópia imutável, serialização JSON e
-//  validações específicas. Alimenta algoritmos de simulação e conversão ao
-//  padronizar rótulos, tipos e metadados geométricos.
-=======
 //  Modelo de transição para autômatos finitos que deriva Transition e adiciona
 //  controle de símbolos de entrada, suporte a epsilon e serialização própria.
 //  Calcula rótulos e tipos automaticamente com base nos símbolos fornecidos,
 //  além de validar combinações ilegais para manter coerência das máquinas
 //  manipuladas pelo editor.
->>>>>>> 98ba1c70
 //
 //  Thales Matheus Mendonça Santos - October 2025
 //
