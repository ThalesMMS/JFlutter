import 'dart:math' as math;

import 'package:collection/collection.dart';
import 'package:flutter/foundation.dart';
import 'package:flutter/gestures.dart';
import 'package:flutter/material.dart';
import 'package:flutter_riverpod/flutter_riverpod.dart';
import 'package:graphview/GraphView.dart';
import 'package:vector_math/vector_math_64.dart' as vmath;

import '../../core/constants/automaton_canvas.dart';
import '../../core/models/fsa.dart';
import '../../core/models/simulation_highlight.dart';
import '../../core/models/simulation_result.dart';
import '../../core/services/simulation_highlight_service.dart';
import '../../features/canvas/graphview/graphview_canvas_controller.dart';
import '../../features/canvas/graphview/graphview_canvas_models.dart';
import '../../features/canvas/graphview/graphview_highlight_channel.dart';
import '../../features/canvas/graphview/graphview_all_nodes_builder.dart';
import '../../features/canvas/graphview/graphview_label_field_editor.dart';
import '../../features/canvas/graphview/graphview_link_overlay_utils.dart';
import '../providers/automaton_provider.dart';
import 'automaton_canvas_tool.dart';
import 'transition_editors/transition_label_editor.dart';

const double _kNodeDiameter = kAutomatonStateDiameter;
const double _kNodeRadius = _kNodeDiameter / 2;
const Size _kInitialArrowSize = Size(24, 12);

/// GraphView-based canvas used to render and edit automatons.
class AutomatonGraphViewCanvas extends ConsumerStatefulWidget {
  const AutomatonGraphViewCanvas({
    super.key,
    required this.automaton,
    required this.canvasKey,
    this.simulationResult,
    this.currentStepIndex,
    this.showTrace = false,
    this.controller,
    this.toolController,
  });

  final FSA? automaton;
  final GlobalKey canvasKey;
  final GraphViewCanvasController? controller;
  final AutomatonCanvasToolController? toolController;
  final SimulationResult? simulationResult;
  final int? currentStepIndex;
  final bool showTrace;

  @override
  ConsumerState<AutomatonGraphViewCanvas> createState() =>
      _AutomatonGraphViewCanvasState();
}

class _AutomatonGraphViewCanvasState
    extends ConsumerState<AutomatonGraphViewCanvas> {
  late GraphViewCanvasController _controller;
  late bool _ownsController;
  late AutomatonCanvasToolController _toolController;
  late bool _ownsToolController;
  AutomatonCanvasTool _activeTool = AutomatonCanvasTool.selection;
  SimulationHighlightService? _highlightService;
  SimulationHighlightChannel? _previousHighlightChannel;
  GraphViewSimulationHighlightChannel? _highlightChannel;
  late _AutomatonGraphSugiyamaAlgorithm _algorithm;
  final Set<String> _selectedTransitions = <String>{};
  String? _transitionSourceId;
  OverlayEntry? _transitionOverlayEntry;
  final ValueNotifier<_GraphViewTransitionOverlayState?>
  _transitionOverlayState = ValueNotifier<_GraphViewTransitionOverlayState?>(
    null,
  );
  FSA? _pendingSyncAutomaton;
  bool _syncScheduled = false;
  Matrix4? _frozenTransformationMatrix;
  String? _draggingNodeId;
  Offset? _dragStartWorldPosition;
  Offset? _dragStartNodeCenter;

  TransformationController? get _transformationController =>
      _controller.graphController.transformationController;

  @override
  void initState() {
    super.initState();
    final externalToolController = widget.toolController;
    if (externalToolController != null) {
      _toolController = externalToolController;
      _ownsToolController = false;
    } else {
      _toolController = AutomatonCanvasToolController();
      _ownsToolController = true;
    }
    _activeTool = _toolController.activeTool;
    _toolController.addListener(_handleActiveToolChanged);

    final externalController = widget.controller;
    if (externalController != null) {
      _controller = externalController;
      _ownsController = false;
    } else {
      final notifier = ref.read(automatonProvider.notifier);
      _controller = GraphViewCanvasController(automatonProvider: notifier);
      _ownsController = true;
      final highlightService = ref.read(canvasHighlightServiceProvider);
      _highlightService = highlightService;
      _previousHighlightChannel = highlightService.channel;
      final highlightChannel = GraphViewSimulationHighlightChannel(_controller);
      _highlightChannel = highlightChannel;
      highlightService.channel = highlightChannel;
    }

    _algorithm = _AutomatonGraphSugiyamaAlgorithm(
      controller: _controller,
      configuration: _buildConfiguration(),
    );
    _scheduleControllerSync(widget.automaton);
    _controller.graphRevision.addListener(_handleGraphRevisionChanged);
    _transformationController?.addListener(_onTransformationChanged);

    if (_activeTool != AutomatonCanvasTool.selection) {
      final transformation = _transformationController;
      if (transformation != null) {
        _frozenTransformationMatrix = Matrix4.copy(transformation.value);
      }
    }

    if ((widget.automaton?.states.isNotEmpty ?? false)) {
      WidgetsBinding.instance.addPostFrameCallback((_) {
        if (!mounted) return;
        _controller.fitToContent();
      });
    }
  }

  @override
  void didUpdateWidget(covariant AutomatonGraphViewCanvas oldWidget) {
    super.didUpdateWidget(oldWidget);
    if (oldWidget.toolController != widget.toolController) {
      _toolController.removeListener(_handleActiveToolChanged);
      if (_ownsToolController) {
        _toolController.dispose();
      }
      final nextController =
          widget.toolController ?? AutomatonCanvasToolController();
      _toolController = nextController;
      _ownsToolController = widget.toolController == null;
      _toolController.addListener(_handleActiveToolChanged);
      _activeTool = _toolController.activeTool;
    }

    if (oldWidget.controller != widget.controller) {
      _controller.graphRevision.removeListener(_handleGraphRevisionChanged);
      _transformationController?.removeListener(_onTransformationChanged);
      if (_ownsController) {
        if (_highlightService != null) {
          _highlightService!.channel = _previousHighlightChannel;
          _highlightChannel = null;
        }
        _controller.dispose();
      }
      final externalController = widget.controller;
      if (externalController != null) {
        _controller = externalController;
        _ownsController = false;
        _highlightService = null;
        _previousHighlightChannel = null;
      } else {
        final notifier = ref.read(automatonProvider.notifier);
        _controller = GraphViewCanvasController(automatonProvider: notifier);
        _ownsController = true;
        final highlightService = ref.read(canvasHighlightServiceProvider);
        _highlightService = highlightService;
        _previousHighlightChannel = highlightService.channel;
        final highlightChannel = GraphViewSimulationHighlightChannel(
          _controller,
        );
        _highlightChannel = highlightChannel;
        highlightService.channel = highlightChannel;
      }
      _algorithm = _AutomatonGraphSugiyamaAlgorithm(
        controller: _controller,
        configuration: _buildConfiguration(),
      );
      _transformationController?.addListener(_onTransformationChanged);
      if (_activeTool != AutomatonCanvasTool.selection) {
        final transformation = _transformationController;
        if (transformation != null) {
          _frozenTransformationMatrix = Matrix4.copy(transformation.value);
        }
      }
      _scheduleControllerSync(widget.automaton);
      _controller.graphRevision.addListener(_handleGraphRevisionChanged);
      _hideTransitionOverlay();
    } else if (oldWidget.automaton != widget.automaton) {
      _scheduleControllerSync(widget.automaton);
      WidgetsBinding.instance.addPostFrameCallback((_) {
        if (!mounted) {
          return;
        }
        _refreshTransitionOverlayFromGraph();
        _updateTransitionOverlayPosition();
      });
    }
  }

  @override
  void dispose() {
    _controller.graphRevision.removeListener(_handleGraphRevisionChanged);
    _transformationController?.removeListener(_onTransformationChanged);
    _toolController.removeListener(_handleActiveToolChanged);
    if (_ownsToolController) {
      _toolController.dispose();
    }
    if (_ownsController) {
      _controller.dispose();
    }
    if (_highlightService != null) {
      _highlightService!.channel = _previousHighlightChannel;
      _highlightChannel = null;
    }
    _transitionOverlayEntry?.remove();
    _transitionOverlayEntry = null;
    _transitionOverlayState.dispose();
    super.dispose();
  }

  void _handleActiveToolChanged() {
    final nextTool = _toolController.activeTool;
    if (nextTool == _activeTool) {
      return;
    }
    final previousTool = _activeTool;
    if (previousTool == AutomatonCanvasTool.selection &&
        nextTool != AutomatonCanvasTool.selection) {
      final transformation = _transformationController;
      if (transformation != null) {
        _frozenTransformationMatrix = Matrix4.copy(transformation.value);
      } else {
        _frozenTransformationMatrix = null;
      }
    } else if (nextTool == AutomatonCanvasTool.selection) {
      _frozenTransformationMatrix = null;
    } else if (_frozenTransformationMatrix == null) {
      final transformation = _transformationController;
      if (transformation != null) {
        _frozenTransformationMatrix = Matrix4.copy(transformation.value);
      }
    }
    setState(() {
      _activeTool = nextTool;
      if (_activeTool != AutomatonCanvasTool.transition) {
        _transitionSourceId = null;
      }
    });
    debugPrint(
      '[AutomatonGraphViewCanvas] Active tool set to '
      '${nextTool.name}',
    );
    if (nextTool != AutomatonCanvasTool.transition) {
      _hideTransitionOverlay();
    }
  }

  void _onTransformationChanged() {
    final transformation = _transformationController;
    var resetTransformation = false;
    if (_activeTool != AutomatonCanvasTool.selection) {
      final frozen = _frozenTransformationMatrix;
      if (transformation != null && frozen != null) {
        if (!listEquals(transformation.value.storage, frozen.storage)) {
          transformation.value = Matrix4.copy(frozen);
          resetTransformation = true;
        }
      }
    }
    if (resetTransformation) {
      return;
    }
    _updateTransitionOverlayPosition();
    setState(() {});
  }

  void _scheduleControllerSync(FSA? automaton) {
    _pendingSyncAutomaton = automaton;
    if (_syncScheduled) {
      return;
    }
    _syncScheduled = true;
    WidgetsBinding.instance.addPostFrameCallback((_) {
      _syncScheduled = false;
      if (!mounted) {
        _pendingSyncAutomaton = null;
        return;
      }
      final target = _pendingSyncAutomaton;
      _pendingSyncAutomaton = null;
      _controller.synchronize(target);
    });
  }

  SugiyamaConfiguration _buildConfiguration() {
    final configuration = SugiyamaConfiguration()
      ..orientation = SugiyamaConfiguration.ORIENTATION_LEFT_RIGHT
      ..nodeSeparation = 160
      ..levelSeparation = 160
      ..bendPointShape = CurvedBendPointShape(curveLength: 40);
    return configuration;
  }

  Offset _screenToWorld(Offset localPosition) {
    final controller = _transformationController;
    if (controller == null) {
      return localPosition;
    }
    final matrix = Matrix4.copy(controller.value);
    final determinant = matrix.invert();
    if (determinant == 0) {
      return localPosition;
    }
    final vector = matrix.transform3(
      vmath.Vector3(localPosition.dx, localPosition.dy, 0),
    );
    return Offset(vector.x, vector.y);
  }

  GraphViewCanvasNode? _hitTestNode(
    Offset localPosition, {
    bool logDetails = true,
  }) {
    final world = _screenToWorld(localPosition);
    GraphViewCanvasNode? closest;
    var closestDistance = double.infinity;
    for (final node in _controller.nodes) {
      final center = Offset(node.x + _kNodeRadius, node.y + _kNodeRadius);
      final dx = world.dx - center.dx;
      final dy = world.dy - center.dy;
      final distanceSquared = dx * dx + dy * dy;
      if (distanceSquared <= _kNodeRadius * _kNodeRadius &&
          distanceSquared < closestDistance) {
        closest = node;
        closestDistance = distanceSquared;
      }
    }
    if (logDetails) {
      if (closest != null) {
        debugPrint(
          '[AutomatonGraphViewCanvas] Hit node ${closest.id} '
          '(tool=${_activeTool.name}) local=$localPosition world=$world',
        );
      } else if (_activeTool == AutomatonCanvasTool.transition) {
        debugPrint(
          '[AutomatonGraphViewCanvas] Transition tool miss '
          'local=$localPosition world=$world',
        );
      }
    }
    return closest;
  }

  Offset _globalToCanvasLocal(Offset globalPosition) {
    final renderBox =
        widget.canvasKey.currentContext?.findRenderObject() as RenderBox?;
    if (renderBox == null) {
      return globalPosition;
    }
    return renderBox.globalToLocal(globalPosition);
  }

  void _logCanvasTapFromLocal({
    required String source,
    required Offset localPosition,
  }) {
    final node = _hitTestNode(localPosition, logDetails: false);
    final world = _screenToWorld(localPosition);
    final target = node?.id ?? 'canvas-background';
    debugPrint(
      '[AutomatonGraphViewCanvas] Tap source=$source target=$target '
      'tool=${_activeTool.name} local=$localPosition world=$world',
    );
  }

  void _logCanvasTapFromGlobal({
    required String source,
    required Offset globalPosition,
  }) {
    final local = _globalToCanvasLocal(globalPosition);
    _logCanvasTapFromLocal(source: source, localPosition: local);
  }

  void _handleCanvasTapDown(TapDownDetails details) {
    final global = details.globalPosition;
    final local = _globalToCanvasLocal(global);
    _logCanvasTapFromLocal(source: 'tap-down', localPosition: local);
    if (_activeTool == AutomatonCanvasTool.transition) {
      final node = _hitTestNode(local, logDetails: false);
      if (node != null) {
        _handleNodeTap(node.id);
      }
    }
  }

  void _beginNodeDrag(GraphViewCanvasNode node, Offset localPosition) {
    debugPrint('[AutomatonGraphViewCanvas] Begin drag for ${node.id}');
    _hideTransitionOverlay();
    _draggingNodeId = node.id;
    _dragStartWorldPosition = _screenToWorld(localPosition);
    final current = _controller.nodeById(node.id) ?? node;
    _dragStartNodeCenter = Offset(current.x, current.y);
  }

  void _updateNodeDrag(Offset localPosition) {
    final nodeId = _draggingNodeId;
    final dragStartWorld = _dragStartWorldPosition;
    final dragStartNodeCenter = _dragStartNodeCenter;
    if (nodeId == null ||
        dragStartWorld == null ||
        dragStartNodeCenter == null) {
      return;
    }
    final currentWorld = _screenToWorld(localPosition);
    final delta = currentWorld - dragStartWorld;
    final nextPosition = dragStartNodeCenter + delta;
    _controller.moveState(nodeId, nextPosition);
  }

  void _endNodeDrag() {
    _draggingNodeId = null;
    _dragStartWorldPosition = null;
    _dragStartNodeCenter = null;
  }

  Future<void> _handleCanvasTap(TapUpDetails details) async {
    debugPrint(
      '[AutomatonGraphViewCanvas] Canvas tapped with '
      'active tool ${_activeTool.name}',
    );
    if (_activeTool != AutomatonCanvasTool.addState) {
      return;
    }
    final box = context.findRenderObject() as RenderBox?;
    if (box == null) {
      return;
    }
    final localPosition = box.globalToLocal(details.globalPosition);
    final world = _screenToWorld(localPosition);
    _controller.addStateAt(world);
  }

  void _handleNodePanStart(DragStartDetails details) {
    if (_activeTool != AutomatonCanvasTool.selection) {
      return;
    }
    final node = _hitTestNode(details.localPosition);
    if (node == null) {
      return;
    }
    _beginNodeDrag(node, details.localPosition);
  }

  void _handleNodePanUpdate(DragUpdateDetails details) {
    if (_activeTool != AutomatonCanvasTool.selection) {
      return;
    }
    _updateNodeDrag(details.localPosition);
  }

  void _handleNodePanEnd(DragEndDetails details) {
    if (_activeTool != AutomatonCanvasTool.selection) {
      return;
    }
    _endNodeDrag();
  }

  void _handleNodePanCancel() {
    if (_activeTool != AutomatonCanvasTool.selection) {
      return;
    }
    _endNodeDrag();
  }

  void _handleNodeTap(String nodeId) {
    debugPrint(
      '[AutomatonGraphViewCanvas] Node tapped $nodeId with '
      'active tool ${_activeTool.name}',
    );
    if (_activeTool != AutomatonCanvasTool.transition) {
      return;
    }

    if (_transitionSourceId == null) {
      debugPrint(
        '[AutomatonGraphViewCanvas] Transition source selected '
        '-> $nodeId',
      );
      setState(() {
        _transitionSourceId = nodeId;
      });
      return;
    }

    final sourceId = _transitionSourceId!;
    setState(() {
      _transitionSourceId = null;
    });
    debugPrint(
      '[AutomatonGraphViewCanvas] Transition target selected '
      '-> $nodeId (source: $sourceId)',
    );
    _showTransitionEditor(sourceId, nodeId);
  }

  void _handleNodeContextTap(String nodeId) {
    if (_activeTool != AutomatonCanvasTool.selection) {
      return;
    }
    final node = _controller.nodeById(nodeId);
    if (node == null) {
      return;
    }
    _showStateOptions(node);
  }

  Future<void> _showStateOptions(GraphViewCanvasNode node) async {
    final labelController = TextEditingController(text: node.label);
    var isInitial = node.isInitial;
    var isAccepting = node.isAccepting;

    await showModalBottomSheet<void>(
      context: context,
      isScrollControlled: true,
      builder: (context) {
        final theme = Theme.of(context);
        return Padding(
          padding: EdgeInsets.only(
            left: 24,
            right: 24,
            top: 24,
            bottom: MediaQuery.of(context).viewInsets.bottom + 24,
          ),
          child: StatefulBuilder(
            builder: (context, setModalState) {
              return Column(
                mainAxisSize: MainAxisSize.min,
                crossAxisAlignment: CrossAxisAlignment.stretch,
                children: [
                  Text(
                    node.label.isEmpty ? node.id : node.label,
                    style: theme.textTheme.titleMedium,
                    textAlign: TextAlign.center,
                  ),
                  const SizedBox(height: 16),
                  TextField(
                    controller: labelController,
                    decoration: const InputDecoration(labelText: 'State label'),
                    textInputAction: TextInputAction.done,
                    onSubmitted: (value) {
                      final resolved = value.trim();
                      if (resolved != node.label) {
                        _controller.updateStateLabel(node.id, resolved);
                      }
                    },
                  ),
                  const SizedBox(height: 12),
                  SwitchListTile.adaptive(
                    value: isInitial,
                    title: const Text('Initial state'),
                    onChanged: (value) {
                      setModalState(() => isInitial = value);
                      _controller.updateStateFlags(node.id, isInitial: value);
                    },
                  ),
                  SwitchListTile.adaptive(
                    value: isAccepting,
                    title: const Text('Final state'),
                    onChanged: (value) {
                      setModalState(() => isAccepting = value);
                      _controller.updateStateFlags(node.id, isAccepting: value);
                    },
                  ),
                  const SizedBox(height: 16),
                  FilledButton(
                    onPressed: () {
                      final resolved = labelController.text.trim();
                      if (resolved != node.label) {
                        _controller.updateStateLabel(node.id, resolved);
                      }
                      Navigator.of(context).pop();
                    },
                    child: const Text('Save changes'),
                  ),
                  TextButton(
                    onPressed: () => Navigator.of(context).pop(),
                    child: const Text('Close'),
                  ),
                ],
              );
            },
          ),
        );
      },
    );

    labelController.dispose();
  }

  List<GraphViewCanvasEdge> _findExistingEdges(String fromId, String toId) {
    return _controller.edges
        .where((edge) => edge.fromStateId == fromId && edge.toStateId == toId)
        .toList(growable: false);
  }

  Future<void> _showTransitionEditor(String fromId, String toId) async {
    final existingEdges = _findExistingEdges(fromId, toId);
    debugPrint(
      '[AutomatonGraphViewCanvas] Preparing transition editor '
      'from=$fromId to=$toId existing=${existingEdges.length}',
    );
    GraphViewCanvasEdge? existing;
    var createNew = existingEdges.isEmpty;

    if (!createNew) {
      existing = existingEdges.firstWhereOrNull(
        (edge) => _selectedTransitions.contains(edge.id),
      );

      if (existing == null) {
        final selection = await _promptTransitionEditChoice(existingEdges);
        if (!mounted || selection == null) {
          return;
        }
        if (selection.createNew) {
          createNew = true;
        } else {
          existing = selection.edge;
          if (existing == null) {
            createNew = true;
          }
        }
      }
    }

    final initialValue = existing?.label ?? '';
    final worldAnchor = !createNew && existing != null
        ? resolveLinkAnchorWorld(_controller, existing) ??
              Offset(existing.controlPointX ?? 0, existing.controlPointY ?? 0)
        : _deriveControlPoint(fromId, toId);

    final overlayDisplayed = _showTransitionOverlay(
      fromStateId: fromId,
      toStateId: toId,
      transitionId: createNew ? null : existing?.id,
      initialValue: initialValue,
      worldAnchor: worldAnchor,
    );

    if (overlayDisplayed) {
      debugPrint(
        '[AutomatonGraphViewCanvas] Showing transition editor '
        'for $fromId → $toId (transitionId: ${existing?.id})',
      );
      setState(() {
        _selectedTransitions..clear();
        if (!createNew && existing?.id != null) {
          _selectedTransitions.add(existing!.id);
        }
      });
      return;
    }

    debugPrint(
      '[AutomatonGraphViewCanvas] Fallback modal for '
      '$fromId → $toId (existing=${existing?.id})',
    );

    final label = await showDialog<String?>(
      context: context,
      builder: (context) {
        return AlertDialog(
          content: TransitionLabelEditorForm(
            initialValue: initialValue,
            autofocus: true,
            touchOptimized: true,
            onSubmit: (value) => Navigator.of(context).pop(value),
            onCancel: () => Navigator.of(context).pop(null),
          ),
        );
      },
    );

    if (!mounted || label == null) {
      return;
    }

    debugPrint(
      '[AutomatonGraphViewCanvas] Persisting transition '
      'for $fromId → $toId (transitionId: ${existing?.id})',
    );

    _controller.addOrUpdateTransition(
      fromStateId: fromId,
      toStateId: toId,
      label: label,
      transitionId: createNew ? null : existing?.id,
      controlPointX: worldAnchor.dx,
      controlPointY: worldAnchor.dy,
    );
  }

  Future<_TransitionEditChoice?> _promptTransitionEditChoice(
    List<GraphViewCanvasEdge> edges,
  ) {
    return showDialog<_TransitionEditChoice>(
      context: context,
      builder: (context) {
        return AlertDialog(
          title: const Text('Selecione a transição'),
          content: ConstrainedBox(
            constraints: const BoxConstraints(maxWidth: 360),
            child: SingleChildScrollView(
              child: ListBody(
                children: [
                  for (final edge in edges)
                    ListTile(
                      key: ValueKey('automaton-transition-choice-${edge.id}'),
                      leading: const Icon(Icons.edit_outlined),
                      title: Text(edge.label.isEmpty ? edge.id : edge.label),
                      subtitle: Text('${edge.fromStateId} → ${edge.toStateId}'),
                      onTap: () => Navigator.of(
                        context,
                      ).pop(_TransitionEditChoice.edit(edge)),
                    ),
                  ListTile(
                    key: const ValueKey(
                      'automaton-transition-choice-create-new',
                    ),
                    leading: const Icon(Icons.add_outlined),
                    title: const Text('Criar nova transição'),
                    onTap: () => Navigator.of(
                      context,
                    ).pop(const _TransitionEditChoice.createNew()),
                  ),
                ],
              ),
            ),
          ),
          actions: [
            TextButton(
              onPressed: () => Navigator.of(context).pop(),
              child: const Text('Cancelar'),
            ),
          ],
        );
      },
    );
  }

  Offset _deriveControlPoint(String fromId, String toId) {
    final fromNode = _controller.nodeById(fromId);
    final toNode = _controller.nodeById(toId);
    if (fromNode == null || toNode == null) {
      return Offset.zero;
    }

    final fromCenter = Offset(
      fromNode.x + _kNodeRadius,
      fromNode.y + _kNodeRadius,
    );
    final toCenter = Offset(toNode.x + _kNodeRadius, toNode.y + _kNodeRadius);

    if (fromId == toId) {
      return fromCenter.translate(0, -_kNodeDiameter);
    }

    final midpoint = Offset(
      (fromCenter.dx + toCenter.dx) / 2,
      (fromCenter.dy + toCenter.dy) / 2,
    );

    final dx = toCenter.dx - fromCenter.dx;
    final dy = toCenter.dy - fromCenter.dy;
    var normal = Offset(-dy, dx);
    if (normal.distanceSquared == 0) {
      normal = const Offset(0, -1);
    }
    final existing = _findExistingEdges(fromId, toId).length;
    final direction = existing.isEven ? 1.0 : -1.0;
    final magnitude = (_kNodeDiameter * 0.8) + existing * 12;
    final normalized = normal / normal.distance * magnitude * direction;
    return midpoint + normalized;
  }

  void _handleGraphRevisionChanged() {
    if (!mounted) {
      return;
    }
    _refreshTransitionOverlayFromGraph();
    _updateTransitionOverlayPosition();
  }

  void _refreshTransitionOverlayFromGraph() {
    final state = _transitionOverlayState.value;
    if (state == null) {
      return;
    }

    final transitionId = state.transitionId;
    if (transitionId != null) {
      final edge = _controller.edgeById(transitionId);
      if (edge == null) {
        _hideTransitionOverlay();
        return;
      }
      final anchor =
          resolveLinkAnchorWorld(_controller, edge) ?? state.worldAnchor;
      _transitionOverlayState.value = state.copyWith(
        initialValue: edge.label,
        worldAnchor: anchor,
      );
      final shouldUpdateSelection =
          _selectedTransitions.length != 1 ||
          !_selectedTransitions.contains(transitionId);
      if (shouldUpdateSelection) {
        setState(() {
          _selectedTransitions
            ..clear()
            ..add(transitionId);
        });
      }
    } else {
      final anchor = _deriveControlPoint(state.fromStateId, state.toStateId);
      _transitionOverlayState.value = state.copyWith(worldAnchor: anchor);
    }
  }

  void _updateTransitionOverlayPosition() {
    final state = _transitionOverlayState.value;
    if (state == null) {
      return;
    }
    final overlay = Overlay.maybeOf(context);
    if (overlay == null) {
      return;
    }
    final overlayBox = overlay.context.findRenderObject() as RenderBox?;
    if (overlayBox == null || !overlayBox.hasSize) {
      return;
    }
    final overlayPosition = overlayBox.size.center(Offset.zero);
    if ((overlayPosition - state.overlayPosition).distance <= 0.5) {
      return;
    }
    _transitionOverlayState.value = state.copyWith(
      overlayPosition: overlayPosition,
    );
  }

  bool _showTransitionOverlay({
    required String fromStateId,
    required String toStateId,
    required String initialValue,
    required Offset worldAnchor,
    String? transitionId,
  }) {
    final overlayState = Overlay.maybeOf(context);
    if (overlayState == null) {
      return false;
    }
    final overlayBox = overlayState.context.findRenderObject() as RenderBox?;
    if (overlayBox == null || !overlayBox.hasSize) {
      return false;
    }
    final overlayPosition = overlayBox.size.center(Offset.zero);
    _ensureTransitionOverlay(overlayState);
    _transitionOverlayState.value = _GraphViewTransitionOverlayState(
      fromStateId: fromStateId,
      toStateId: toStateId,
      initialValue: initialValue,
      worldAnchor: worldAnchor,
      overlayPosition: overlayPosition,
      transitionId: transitionId,
    );
    return true;
  }

  void _ensureTransitionOverlay(OverlayState overlayState) {
    if (_transitionOverlayEntry != null) {
      return;
    }
    _transitionOverlayEntry = OverlayEntry(
      builder: (context) {
        return Material(
          type: MaterialType.transparency,
          child: ValueListenableBuilder<_GraphViewTransitionOverlayState?>(
            valueListenable: _transitionOverlayState,
            builder: (context, state, _) {
              if (state == null) {
                return const SizedBox.shrink();
              }
              return Stack(
                children: [
                  Positioned(
                    left: state.overlayPosition.dx,
                    top: state.overlayPosition.dy,
                    child: FractionalTranslation(
                      translation: const Offset(-0.5, -0.5),
                      child: GraphViewLabelFieldEditor(
                        initialValue: state.initialValue,
                        onSubmit: (value) => _handleOverlaySubmit(state, value),
                        onCancel: _hideTransitionOverlay,
                      ),
                    ),
                  ),
                ],
              );
            },
          ),
        );
      },
    );
    overlayState.insert(_transitionOverlayEntry!);
  }

  void _handleOverlaySubmit(
    _GraphViewTransitionOverlayState state,
    String label,
  ) {
    debugPrint(
      '[AutomatonGraphViewCanvas] Persisting transition '
      'for ${state.fromStateId} → ${state.toStateId} '
      '(transitionId: ${state.transitionId})',
    );
    _controller.addOrUpdateTransition(
      fromStateId: state.fromStateId,
      toStateId: state.toStateId,
      label: label,
      transitionId: state.transitionId,
      controlPointX: state.worldAnchor.dx,
      controlPointY: state.worldAnchor.dy,
    );
    _hideTransitionOverlay();
  }

  void _hideTransitionOverlay() {
    final hadOverlay = _transitionOverlayState.value != null;
    final hadSelection = _selectedTransitions.isNotEmpty;
    if (hadOverlay) {
      _transitionOverlayState.value = null;
    }
    if (hadOverlay || hadSelection) {
      if (!mounted) {
        return;
      }
      setState(() {
        _selectedTransitions.clear();
      });
    }
  }

  bool _isNodeHighlighted(
    GraphViewCanvasNode node,
    SimulationHighlight highlight,
  ) {
    return highlight.stateIds.contains(node.id) ||
        node.id == _transitionSourceId;
  }

  Widget _buildEdgeLayer({
    required List<GraphViewCanvasEdge> edges,
    required List<GraphViewCanvasNode> nodes,
    required SimulationHighlight highlight,
    required ThemeData theme,
  }) {
    final painter = _GraphViewEdgePainter(
      edges: edges,
      nodes: nodes,
      highlightedTransitions: highlight.transitionIds,
      selectedTransitions: _selectedTransitions,
      theme: theme,
    );

    final transformation = _transformationController;
    if (transformation == null) {
      return CustomPaint(painter: painter);
    }

    return AnimatedBuilder(
      animation: transformation,
      builder: (context, _) {
        return Transform(
          alignment: Alignment.topLeft,
          transform: transformation.value,
          child: CustomPaint(painter: painter),
        );
      },
    );
  }

  @override
  Widget build(BuildContext context) {
    final theme = Theme.of(context);
    return RawGestureDetector(
      key: widget.canvasKey,
      behavior: HitTestBehavior.translucent,
      gestures: _buildGestureRecognizers(),
      child: GestureDetector(
        behavior: HitTestBehavior.translucent,
        onTapDown: _handleCanvasTapDown,
        onTapUp: _activeTool == AutomatonCanvasTool.addState
            ? _handleCanvasTap
            : null,
        child: ValueListenableBuilder<int>(
          valueListenable: _controller.graphRevision,
          builder: (context, _, __) {
            final nodes = _controller.nodes.toList(growable: false);
            final edges = _controller.edges.toList(growable: false);
            return ValueListenableBuilder<SimulationHighlight>(
              valueListenable: _controller.highlightNotifier,
              builder: (context, highlight, __) {
                return Stack(
                  children: [
                    Positioned.fill(
                      child: LayoutBuilder(
                        builder: (context, constraints) {
                          final viewport = constraints.biggest;
                          if (viewport.width.isFinite &&
                              viewport.height.isFinite) {
                            _controller.updateViewportSize(viewport);
                          }
                          return RepaintBoundary(
                            child: GraphViewAllNodes.builder(
                              graph: _controller.graph,
                              controller: _controller.graphController,
                              algorithm: _algorithm,
                              paint: Paint()..color = Colors.transparent,
                              builder: (node) {
                                final nodeId = node.key?.value?.toString();
                                if (nodeId == null) {
                                  return const SizedBox.shrink();
                                }
                                final canvasNode =
                                    _controller.nodeById(nodeId) ??
                                    GraphViewCanvasNode(
                                      id: nodeId,
                                      label: nodeId,
                                      x: node.position.dx,
                                      y: node.position.dy,
                                      isInitial: false,
                                      isAccepting: false,
                                    );
                                final isHighlighted = _isNodeHighlighted(
                                  canvasNode,
                                  highlight,
                                );
                                return _AutomatonGraphNode(
                                  label: canvasNode.label,
                                  isInitial: canvasNode.isInitial,
                                  isAccepting: canvasNode.isAccepting,
                                  isHighlighted: isHighlighted,
                                );
                              },
                            ),
                          );
                        },
                      ),
                    ),
                    Positioned.fill(
                      child: IgnorePointer(
                        child: _buildEdgeLayer(
                          edges: edges,
                          nodes: nodes,
                          highlight: highlight,
                          theme: theme,
                        ),
                      ),
                    ),
                  ],
                );
              },
            );
          },
        ),
      ),
    );
  }

  Map<Type, GestureRecognizerFactory> _buildGestureRecognizers() {
    final gestures = <Type, GestureRecognizerFactory>{
      _NodePanGestureRecognizer:
          GestureRecognizerFactoryWithHandlers<_NodePanGestureRecognizer>(
            () => _NodePanGestureRecognizer(
              hitTester: (global) =>
                  _hitTestNode(_globalToCanvasLocal(global), logDetails: false),
              toolResolver: () => _activeTool,
              onPointerDown: (global) => _logCanvasTapFromGlobal(
                source: 'pan-pointer',
                globalPosition: global,
              ),
            ),
            (recognizer) {
              recognizer
                ..onStart = _handleNodePanStart
                ..onUpdate = _handleNodePanUpdate
                ..onEnd = _handleNodePanEnd
                ..onCancel = _handleNodePanCancel
                ..dragStartBehavior = DragStartBehavior.down;
            },
          ),
    };

    gestures[_NodeTapGestureRecognizer] =
        GestureRecognizerFactoryWithHandlers<_NodeTapGestureRecognizer>(
          () => _NodeTapGestureRecognizer(
            hitTester: (global) =>
                _hitTestNode(_globalToCanvasLocal(global), logDetails: false),
            toolResolver: () => _activeTool,
            onPointerDown: (global) => _logCanvasTapFromGlobal(
              source: 'tap-pointer',
              globalPosition: global,
            ),
          ),
          (recognizer) {
            recognizer.onNodeTap = (node) => _handleNodeTap(node.id);
          },
        );

    gestures[_NodeDoubleTapGestureRecognizer] =
        GestureRecognizerFactoryWithHandlers<_NodeDoubleTapGestureRecognizer>(
          () => _NodeDoubleTapGestureRecognizer(
            hitTester: (global) =>
                _hitTestNode(_globalToCanvasLocal(global), logDetails: false),
            toolResolver: () => _activeTool,
            onPointerDown: (global) => _logCanvasTapFromGlobal(
              source: 'double-tap-pointer',
              globalPosition: global,
            ),
          ),
          (recognizer) {
            recognizer.onNodeDoubleTap = (node) =>
                _handleNodeContextTap(node.id);
          },
        );

    return gestures;
  }
}

class _TransitionEditChoice {
  const _TransitionEditChoice._({required this.createNew, this.edge});

  const _TransitionEditChoice.edit(GraphViewCanvasEdge edge)
    : this._(createNew: false, edge: edge);

  const _TransitionEditChoice.createNew() : this._(createNew: true);

  final bool createNew;
  final GraphViewCanvasEdge? edge;
}

class _GraphViewTransitionOverlayState {
  const _GraphViewTransitionOverlayState({
    required this.fromStateId,
    required this.toStateId,
    required this.initialValue,
    required this.worldAnchor,
    required this.overlayPosition,
    this.transitionId,
  });

  final String fromStateId;
  final String toStateId;
  final String initialValue;
  final Offset worldAnchor;
  final Offset overlayPosition;
  final String? transitionId;

  _GraphViewTransitionOverlayState copyWith({
    String? initialValue,
    Offset? worldAnchor,
    Offset? overlayPosition,
  }) {
    return _GraphViewTransitionOverlayState(
      fromStateId: fromStateId,
      toStateId: toStateId,
      initialValue: initialValue ?? this.initialValue,
      worldAnchor: worldAnchor ?? this.worldAnchor,
      overlayPosition: overlayPosition ?? this.overlayPosition,
      transitionId: transitionId,
    );
  }
}

class _AutomatonGraphSugiyamaAlgorithm extends SugiyamaAlgorithm {
  _AutomatonGraphSugiyamaAlgorithm({
    required this.controller,
    required SugiyamaConfiguration configuration,
  }) : super(configuration);

  final GraphViewCanvasController controller;

  @override
  Size run(Graph? graph, double shiftX, double shiftY) {
    if (graph == null || graph.nodes.isEmpty) {
      return Size.zero;
    }

    var minX = double.infinity;
    var minY = double.infinity;
    var maxX = double.negativeInfinity;
    var maxY = double.negativeInfinity;

    for (final node in graph.nodes) {
      final nodeId = node.key?.value?.toString();
      final cached = nodeId != null ? controller.nodeById(nodeId) : null;
      final position = cached != null
          ? Offset(cached.x, cached.y)
          : node.position;

      node.position = position;

      minX = math.min(minX, position.dx);
      minY = math.min(minY, position.dy);
      maxX = math.max(maxX, position.dx + node.width);
      maxY = math.max(maxY, position.dy + node.height);
    }

    if (minX == double.infinity || minY == double.infinity) {
      return Size.zero;
    }

    final width = (maxX - minX).clamp(0.0, double.infinity) + _kNodeDiameter;
    final height = (maxY - minY).clamp(0.0, double.infinity) + _kNodeDiameter;

    return Size(width, height);
  }
}

class _AutomatonGraphNode extends StatelessWidget {
  const _AutomatonGraphNode({
    required this.label,
    required this.isInitial,
    required this.isAccepting,
    required this.isHighlighted,
  });

  final String label;
  final bool isInitial;
  final bool isAccepting;
  final bool isHighlighted;

  @override
  Widget build(BuildContext context) {
    final theme = Theme.of(context);
    final borderColor = isHighlighted
        ? theme.colorScheme.primary
        : theme.colorScheme.outline;
    final backgroundColor = isHighlighted
        ? theme.colorScheme.primaryContainer
        : theme.colorScheme.surface;

    final badgeColor = theme.colorScheme.primary;

    return SizedBox(
      width: _kNodeDiameter,
      height: _kNodeDiameter,
      child: Stack(
        clipBehavior: Clip.none,
        children: [
          Positioned.fill(
            child: DecoratedBox(
              decoration: BoxDecoration(
                shape: BoxShape.circle,
                color: backgroundColor,
                border: Border.all(color: borderColor, width: 3),
              ),
              child: Center(
                child: Text(
                  label,
                  style: theme.textTheme.titleMedium,
                  textAlign: TextAlign.center,
                ),
              ),
            ),
          ),
          if (isInitial)
            Positioned(
              left: -_kInitialArrowSize.width + 1,
              top: _kNodeRadius - (_kInitialArrowSize.height / 2),
              child: CustomPaint(
                size: _kInitialArrowSize,
                painter: _InitialStateArrowPainter(color: borderColor),
              ),
            ),
          if (isAccepting)
            Positioned.fill(
              child: Padding(
                padding: const EdgeInsets.all(8),
                child: DecoratedBox(
                  decoration: BoxDecoration(
                    shape: BoxShape.circle,
                    border: Border.all(color: badgeColor, width: 2),
                  ),
                ),
              ),
            ),
        ],
      ),
    );
  }
}

class _InitialStateArrowPainter extends CustomPainter {
  const _InitialStateArrowPainter({required this.color});

  final Color color;

  @override
  void paint(Canvas canvas, Size size) {
    final paint = Paint()
      ..color = color
      ..style = PaintingStyle.fill;

    final path = Path()
      ..moveTo(0, 0)
      ..lineTo(size.width, size.height / 2)
      ..lineTo(0, size.height)
      ..close();
    canvas.drawPath(path, paint);
  }

  @override
  bool shouldRepaint(covariant _InitialStateArrowPainter oldDelegate) {
    return oldDelegate.color != color;
  }
}

class _GraphViewEdgePainter extends CustomPainter {
  _GraphViewEdgePainter({
    required this.edges,
    required this.nodes,
    required this.highlightedTransitions,
    required this.selectedTransitions,
    required this.theme,
  });

  final List<GraphViewCanvasEdge> edges;
  final List<GraphViewCanvasNode> nodes;
  final Set<String> highlightedTransitions;
  final Set<String> selectedTransitions;
  final ThemeData theme;

  GraphViewCanvasNode? _nodeById(String id) {
    for (final node in nodes) {
      if (node.id == id) {
        return node;
      }
    }
    return null;
  }

  @override
  void paint(Canvas canvas, Size size) {
    final baseColor = theme.colorScheme.outline;
    final highlightColor = theme.colorScheme.primary;

    for (final edge in edges) {
      final from = _nodeById(edge.fromStateId);
      final to = _nodeById(edge.toStateId);
      if (from == null || to == null) {
        continue;
      }

      final fromCenter = Offset(from.x + _kNodeRadius, from.y + _kNodeRadius);
      final toCenter = Offset(to.x + _kNodeRadius, to.y + _kNodeRadius);
      final controlPoint = _resolveControlPoint(edge, fromCenter, toCenter);

      final isHighlighted = highlightedTransitions.contains(edge.id);
      final isSelected = selectedTransitions.contains(edge.id);
      final color = isHighlighted ? highlightColor : baseColor;
      final strokeWidth = isSelected ? 4.0 : 2.0;
      final paint = Paint()
        ..color = color
        ..style = PaintingStyle.stroke
        ..strokeWidth = strokeWidth
        ..strokeCap = StrokeCap.round;

      if (edge.fromStateId == edge.toStateId) {
        final loopGeometry = _buildSelfLoopPath(fromCenter);
        canvas.drawPath(loopGeometry.path, paint);
        _drawArrowHead(canvas, loopGeometry.tip, loopGeometry.direction, color);
        _drawEdgeLabel(canvas, loopGeometry.labelAnchor, edge.label, color);
        continue;
      }

      final start = _projectFromCenter(
        fromCenter,
        controlPoint ?? toCenter,
        _kNodeRadius,
      );
      final end = _projectFromCenter(
        toCenter,
        controlPoint ?? fromCenter,
        _kNodeRadius,
      );

      final path = Path()..moveTo(start.dx, start.dy);
      Offset direction;
      if (controlPoint != null) {
        path.quadraticBezierTo(
          controlPoint.dx,
          controlPoint.dy,
          end.dx,
          end.dy,
        );
        direction = end - controlPoint;
      } else {
        path.lineTo(end.dx, end.dy);
        direction = end - start;
      }
      canvas.drawPath(path, paint);
      _drawArrowHead(canvas, end, direction, color);

      final labelAnchor =
          controlPoint ??
          Offset((start.dx + end.dx) / 2, (start.dy + end.dy) / 2);
      _drawEdgeLabel(canvas, labelAnchor, edge.label, color);
    }
  }

  ({Path path, Offset tip, Offset direction, Offset labelAnchor})
  _buildSelfLoopPath(Offset center) {
    // Shape loosely inspired by References/nfa_2_dfa-main loop rendering.
    const arrowLength = 12.0;
    final nodeRadius = _kNodeRadius;
    final loopRadius = nodeRadius * 1.05;
    final verticalOffset = nodeRadius * 1.55;
    final horizontalOffset = nodeRadius * 0.1;
    final loopCenter = center.translate(horizontalOffset, -verticalOffset);
    const startAngle = math.pi * 0.35;
    const sweepAngle = math.pi * 1.55;
    final rect = Rect.fromCircle(center: loopCenter, radius: loopRadius);

    final rawPath = Path()..addArc(rect, startAngle, sweepAngle);
    final metrics = rawPath.computeMetrics().toList(growable: false);
    if (metrics.isEmpty) {
      final terminalAngle = startAngle + sweepAngle;
      final fallbackTip = Offset(
        loopCenter.dx + loopRadius * math.cos(terminalAngle),
        loopCenter.dy + loopRadius * math.sin(terminalAngle),
      );
      final fallbackDirection = Offset(
        -math.sin(terminalAngle),
        math.cos(terminalAngle),
      );
      return (
        path: rawPath,
        tip: fallbackTip,
        direction: fallbackDirection,
        labelAnchor: loopCenter.translate(0, -loopRadius * 1.1),
      );
    }

    final metric = metrics.first;
    final totalLength = metric.length;
    final trimmedLength = math.max(0.0, totalLength - arrowLength);
    final trimmedPath = Path()
      ..addPath(metric.extractPath(0, trimmedLength), Offset.zero);

    final arrowBase =
        metric.getTangentForOffset(trimmedLength)?.position ?? center;
    final terminalAngle = startAngle + sweepAngle;
    final computedTip = Offset(
      loopCenter.dx + loopRadius * math.cos(terminalAngle),
      loopCenter.dy + loopRadius * math.sin(terminalAngle),
    );
    final arrowTip =
        metric.getTangentForOffset(totalLength)?.position ?? computedTip;
    final direction = arrowTip - arrowBase;
    final labelAnchor = loopCenter.translate(0, -loopRadius * 1.15);

    return (
      path: trimmedPath,
      tip: arrowTip,
      direction: direction,
      labelAnchor: labelAnchor,
    );
  }

  ({Path path, Offset tip, Offset direction, Offset labelAnchor})
  _buildLoopPath(Offset center, Offset anchor) {
    final path = Path();
    final start = center + Offset(0, -_kNodeRadius);
    final end = center + Offset(_kNodeRadius * 0.7, -_kNodeRadius * 0.2);
    path.moveTo(start.dx, start.dy);
    path.quadraticBezierTo(anchor.dx, anchor.dy, end.dx, end.dy);
    final labelAnchor = Offset(
      (start.dx + anchor.dx) / 2,
      math.min(start.dy, anchor.dy) - 12,
    );
    return (
      path: path,
      tip: end,
      direction: end - anchor,
      labelAnchor: labelAnchor,
    );
  }

  Offset _projectFromCenter(Offset center, Offset target, double radius) {
    final vector = target - center;
    if (vector.distance == 0) {
      return center;
    }
    final normalized = vector / vector.distance;
    return center + normalized * radius;
  }

  Offset? _resolveControlPoint(
    GraphViewCanvasEdge edge,
    Offset fromCenter,
    Offset toCenter,
  ) {
    final rawX = edge.controlPointX;
    final rawY = edge.controlPointY;
    if (rawX == null || rawY == null) {
      return null;
    }

    final raw = Offset(rawX, rawY);
    final averageCenter = Offset(
      (fromCenter.dx + toCenter.dx) / 2,
      (fromCenter.dy + toCenter.dy) / 2,
    );

    const legacyOffset = Offset(_kNodeRadius, _kNodeRadius);
    final legacyCandidate = raw + legacyOffset;

    final rawDistance = (raw - averageCenter).distance;
    final legacyDistance = (legacyCandidate - averageCenter).distance;

    return legacyDistance < rawDistance ? legacyCandidate : raw;
  }

  void _drawArrowHead(
    Canvas canvas,
    Offset position,
    Offset direction,
    Color color,
  ) {
    if (direction.distance == 0) {
      return;
    }
    final normalized = direction / direction.distance;
    final normal = Offset(-normalized.dy, normalized.dx);
    const arrowLength = 12.0;
    const arrowWidth = 6.0;
    final tip = position;
    final base = tip - normalized * arrowLength;
    final left = base + normal * arrowWidth;
    final right = base - normal * arrowWidth;
    final path = Path()
      ..moveTo(tip.dx, tip.dy)
      ..lineTo(left.dx, left.dy)
      ..lineTo(right.dx, right.dy)
      ..close();
    canvas.drawPath(path, Paint()..color = color);
  }

  void _drawEdgeLabel(
    Canvas canvas,
    Offset position,
    String label,
    Color color,
  ) {
    if (label.isEmpty) {
      return;
    }
    final textPainter = TextPainter(
      text: TextSpan(
        text: label,
        style: TextStyle(color: color, fontSize: 14),
      ),
      textDirection: TextDirection.ltr,
    )..layout();
    final offset =
        position - Offset(textPainter.width / 2, textPainter.height / 2 + 4);
    textPainter.paint(canvas, offset);
  }

  @override
  bool shouldRepaint(covariant _GraphViewEdgePainter oldDelegate) {
    return !listEquals(oldDelegate.edges, edges) ||
        !listEquals(oldDelegate.nodes, nodes) ||
        !setEquals(
          oldDelegate.highlightedTransitions,
          highlightedTransitions,
        ) ||
        !setEquals(oldDelegate.selectedTransitions, selectedTransitions) ||
        oldDelegate.theme != theme;
  }
}

<<<<<<< HEAD
/// Builds the geometry for a self-loop rendered around [center].
///
/// The curve is approximated using cubic segments so its width, height and
/// tightness can be tuned independently for stylistic adjustments.
@visibleForTesting
({Path path, Offset tip, Offset direction, Offset labelAnchor})
    buildSelfLoopGeometry({
  required Offset center,
  required double nodeRadius,
  double loopWidthFactor = _kLoopWidthFactor,
  double loopHeightFactor = _kLoopHeightFactor,
  double loopTightness = _kLoopTightness,
}) {
  const arrowLength = 12.0;
  const baseVerticalFactor = 1.55;
  const minRadiusFactor = 0.6;
  final margin = math.max(4.0, nodeRadius * 0.15);
  final constraint = nodeRadius + margin;

  final horizontalOffset = nodeRadius * 0.1;
  var verticalOffset = nodeRadius * baseVerticalFactor;
  var radiusY = nodeRadius * loopHeightFactor;

  if (verticalOffset - radiusY < constraint) {
    final delta = (constraint - (verticalOffset - radiusY)) / 2;
    final minRadiusY = nodeRadius * minRadiusFactor;
    if (radiusY - delta < minRadiusY) {
      radiusY = minRadiusY;
      verticalOffset = radiusY + constraint;
    } else {
      radiusY -= delta;
      verticalOffset += delta;
    }
  }

  final loopCenter = center.translate(horizontalOffset, -verticalOffset);
  final radiusX = nodeRadius * loopWidthFactor;

  const startAngle = math.pi * 0.35;
  const sweepAngle = math.pi * 1.55;
  const labelAngle = -math.pi / 2;

  Offset pointOnEllipse(double angle) {
    return Offset(
      loopCenter.dx + radiusX * math.cos(angle),
      loopCenter.dy + radiusY * math.sin(angle),
    );
  }

  final segments = math.max(1, (sweepAngle.abs() / (math.pi / 2)).ceil());
  final segmentSweep = sweepAngle / segments;

  final path = Path();
  final startPoint = pointOnEllipse(startAngle);
  path.moveTo(startPoint.dx, startPoint.dy);

  Offset endPoint = startPoint;
  Offset lastControl = startPoint;

  for (var i = 0; i < segments; i++) {
    final angle0 = startAngle + segmentSweep * i;
    final angle1 = angle0 + segmentSweep;
    final p0 = i == 0 ? startPoint : pointOnEllipse(angle0);
    final p3 = pointOnEllipse(angle1);

    final k = loopTightness * (4 / 3) * math.tan(segmentSweep / 4);
    final derivative0 =
        Offset(-radiusX * math.sin(angle0), radiusY * math.cos(angle0));
    final derivative1 =
        Offset(-radiusX * math.sin(angle1), radiusY * math.cos(angle1));

    final c1 = p0 + derivative0 * k;
    final c2 = p3 - derivative1 * k;

    path.cubicTo(c1.dx, c1.dy, c2.dx, c2.dy, p3.dx, p3.dy);

    lastControl = c2;
    endPoint = p3;
  }

  final rawPath = path;
  final metrics = rawPath.computeMetrics().toList(growable: false);

  Offset fallbackDirection() {
    final candidate = endPoint - lastControl;
    return candidate.distance == 0 ? const Offset(1, 0) : candidate;
  }

  if (metrics.isEmpty) {
    final labelPoint = pointOnEllipse(labelAngle);
    final labelAnchor =
        labelPoint - Offset(0, math.max(12.0, nodeRadius * 0.35));
    return (
      path: rawPath,
      tip: endPoint,
      direction: fallbackDirection(),
      labelAnchor: labelAnchor,
    );
  }

  final metric = metrics.first;
  final totalLength = metric.length;
  final arrowBaseLength = math.max(0.0, totalLength - arrowLength);

  final Path trimmedPath;
  if (arrowBaseLength <= 0) {
    trimmedPath = rawPath;
  } else {
    trimmedPath = Path()
      ..addPath(metric.extractPath(0, arrowBaseLength), Offset.zero);
  }

  final arrowBaseTangent = metric.getTangentForOffset(arrowBaseLength);
  final arrowBase = arrowBaseTangent?.position ?? endPoint;
  final tangentVector = arrowBaseTangent?.vector ?? fallbackDirection();
  final fallbackVector = fallbackDirection();
  final normalizedTangent = tangentVector.distance == 0
      ? fallbackVector / fallbackVector.distance
      : tangentVector / tangentVector.distance;
  final arrowTip = arrowBase + normalizedTangent * arrowLength;
  final direction = arrowTip - arrowBase;

  final labelPoint = pointOnEllipse(labelAngle);
  final labelAnchor = labelPoint - Offset(0, math.max(12.0, nodeRadius * 0.35));

  return (
    path: trimmedPath,
    tip: arrowTip,
    direction: direction,
    labelAnchor: labelAnchor,
  );
}

=======
>>>>>>> 8dd71727
typedef _NodeHitTester = GraphViewCanvasNode? Function(Offset globalPosition);
typedef _ToolResolver = AutomatonCanvasTool Function();

class _NodePanGestureRecognizer extends PanGestureRecognizer {
  _NodePanGestureRecognizer({
    required this.hitTester,
    required this.toolResolver,
    this.onPointerDown,
  });

  final _NodeHitTester hitTester;
  final _ToolResolver toolResolver;
  final ValueChanged<Offset>? onPointerDown;

  int? _activePointer;

  @override
  void addAllowedPointer(PointerDownEvent event) {
    onPointerDown?.call(event.position);
    if (_activePointer != null) {
      return;
    }
    if (toolResolver() != AutomatonCanvasTool.selection) {
      return;
    }
    final node = hitTester(event.position);
    if (node == null) {
      return;
    }
    debugPrint(
      '[NodePanRecognizer] accepting pointer ${event.pointer} '
      'for node ${node.id}',
    );
    _activePointer = event.pointer;
    super.addAllowedPointer(event);
    resolvePointer(event.pointer, GestureDisposition.accepted);
  }

  @override
  void rejectGesture(int pointer) {
    if (pointer == _activePointer) {
      _activePointer = null;
    }
    super.rejectGesture(pointer);
  }

  @override
  void didStopTrackingLastPointer(int pointer) {
    if (pointer == _activePointer) {
      _activePointer = null;
    }
    super.didStopTrackingLastPointer(pointer);
  }
}

class _NodeTapGestureRecognizer extends TapGestureRecognizer {
  _NodeTapGestureRecognizer({
    required this.hitTester,
    required this.toolResolver,
    this.onPointerDown,
  });

  final _NodeHitTester hitTester;
  final _ToolResolver toolResolver;
  final ValueChanged<Offset>? onPointerDown;

  ValueChanged<GraphViewCanvasNode>? onNodeTap;
  GraphViewCanvasNode? _downNode;

  bool get _toolEnabled {
    final tool = toolResolver();
    return tool == AutomatonCanvasTool.transition ||
        tool == AutomatonCanvasTool.selection;
  }

  @override
  void addAllowedPointer(PointerDownEvent event) {
    onPointerDown?.call(event.position);
    if (!_toolEnabled) {
      return;
    }
    final node = hitTester(event.position);
    if (node == null) {
      return;
    }
    _downNode = node;
    debugPrint(
      '[NodeTapRecognizer] pointer ${event.pointer} '
      'down on ${node.id} tool=${toolResolver().name}',
    );
    super.addAllowedPointer(event);
    resolvePointer(event.pointer, GestureDisposition.accepted);
  }

  @override
  void handleTapUp({
    required PointerDownEvent down,
    required PointerUpEvent up,
  }) {
    final node = _downNode ?? hitTester(up.position);
    debugPrint(
      '[NodeTapRecognizer] tap up pointer ${up.pointer} '
      'node=${node?.id}',
    );
    if (node != null) {
      onNodeTap?.call(node);
    }
    _downNode = null;
    super.handleTapUp(down: down, up: up);
  }

  @override
  void handleTapCancel({
    required PointerDownEvent down,
    PointerCancelEvent? cancel,
    required String reason,
  }) {
    debugPrint(
      '[NodeTapRecognizer] tap cancel pointer ${down.pointer} '
      'reason=$reason',
    );
    _downNode = null;
    super.handleTapCancel(down: down, cancel: cancel, reason: reason);
  }

  @override
  void rejectGesture(int pointer) {
    _downNode = null;
    super.rejectGesture(pointer);
  }
}

class _NodeDoubleTapGestureRecognizer extends DoubleTapGestureRecognizer {
  _NodeDoubleTapGestureRecognizer({
    required this.hitTester,
    required this.toolResolver,
    this.onPointerDown,
  }) {
    onDoubleTapDown = _handleDoubleTapDown;
    onDoubleTap = _invokeNodeDoubleTap;
    onDoubleTapCancel = _resetCandidate;
  }

  final _NodeHitTester hitTester;
  final _ToolResolver toolResolver;
  final ValueChanged<Offset>? onPointerDown;

  ValueChanged<GraphViewCanvasNode>? onNodeDoubleTap;
  GraphViewCanvasNode? _candidate;

  @override
  void addAllowedPointer(PointerDownEvent event) {
    onPointerDown?.call(event.position);
    if (toolResolver() != AutomatonCanvasTool.selection) {
      return;
    }
    if (hitTester(event.position) == null) {
      return;
    }
    super.addAllowedPointer(event);
  }

  void _handleDoubleTapDown(TapDownDetails details) {
    if (toolResolver() != AutomatonCanvasTool.selection) {
      _candidate = null;
      return;
    }
    _candidate = hitTester(details.globalPosition);
    if (_candidate != null) {
      debugPrint(
        '[NodeDoubleTapRecognizer] double tap down -> ${_candidate!.id}',
      );
    }
  }

  void _invokeNodeDoubleTap() {
    final node = _candidate;
    if (node != null) {
      debugPrint('[NodeDoubleTapRecognizer] double tap -> ${node.id}');
      onNodeDoubleTap?.call(node);
    }
    _candidate = null;
  }

  void _resetCandidate() {
    _candidate = null;
  }

  @override
  void rejectGesture(int pointer) {
    _resetCandidate();
    super.rejectGesture(pointer);
  }

}<|MERGE_RESOLUTION|>--- conflicted
+++ resolved
@@ -1600,7 +1600,6 @@
   }
 }
 
-<<<<<<< HEAD
 /// Builds the geometry for a self-loop rendered around [center].
 ///
 /// The curve is approximated using cubic segments so its width, height and
@@ -1734,8 +1733,6 @@
   );
 }
 
-=======
->>>>>>> 8dd71727
 typedef _NodeHitTester = GraphViewCanvasNode? Function(Offset globalPosition);
 typedef _ToolResolver = AutomatonCanvasTool Function();
 
