--- conflicted
+++ resolved
@@ -2,19 +2,10 @@
 //  diagnostic_service.dart
 //  JFlutter
 //
-<<<<<<< HEAD
-//  Oferece uma análise aprofundada de autômatos finitos, classificando problemas
-//  estruturais, semânticos, de desempenho e usabilidade em listas de issues,
-//  avisos e sugestões acionáveis. Implementa rotinas auxiliares para detectar
-//  estados inacessíveis, transições inválidas, comportamentos não
-//  determinísticos e gargalos potenciais, atribuindo severidade consolidada às
-//  descobertas para orientar correções prioritárias.
-=======
 //  Implementa análise avançada de autômatos produzindo issues, avisos e sugestões em
 //  múltiplas dimensões estruturais, semânticas, de desempenho e usabilidade.
 //  Calcula severidade agregada, identifica padrões problemáticos e recomenda ações
 //  corretivas detalhadas através de modelos de resultado especializados.
->>>>>>> 2663bd80
 //
 //  Thales Matheus Mendonça Santos - October 2025
 //
