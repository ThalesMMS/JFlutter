import 'dart:math' as math;

import 'package:collection/collection.dart';
import 'package:flutter/foundation.dart';
import 'package:flutter/gestures.dart';
import 'package:flutter/material.dart';
import 'package:flutter_riverpod/flutter_riverpod.dart';
import 'package:graphview/GraphView.dart';
import 'package:vector_math/vector_math_64.dart' as vmath;

import '../../core/constants/automaton_canvas.dart';
import '../../core/models/fsa.dart';
import '../../core/models/simulation_highlight.dart';
import '../../core/models/simulation_result.dart';
import '../../core/services/simulation_highlight_service.dart';
import '../../features/canvas/graphview/graphview_canvas_controller.dart';
import '../../features/canvas/graphview/graphview_canvas_models.dart';
import '../../features/canvas/graphview/graphview_highlight_channel.dart';
import '../../features/canvas/graphview/graphview_all_nodes_builder.dart';
import '../../features/canvas/graphview/graphview_label_field_editor.dart';
import '../../features/canvas/graphview/graphview_link_overlay_utils.dart';
import '../providers/automaton_provider.dart';
import 'automaton_canvas_tool.dart';
import 'transition_editors/transition_label_editor.dart';

const double _kNodeDiameter = kAutomatonStateDiameter;
const double _kNodeRadius = _kNodeDiameter / 2;
const Size _kInitialArrowSize = Size(24, 12);

/// GraphView-based canvas used to render and edit automatons.
class AutomatonGraphViewCanvas extends ConsumerStatefulWidget {
  const AutomatonGraphViewCanvas({
    super.key,
    required this.automaton,
    required this.canvasKey,
    this.simulationResult,
    this.currentStepIndex,
    this.showTrace = false,
    this.controller,
    this.toolController,
  });

  final FSA? automaton;
  final GlobalKey canvasKey;
  final GraphViewCanvasController? controller;
  final AutomatonCanvasToolController? toolController;
  final SimulationResult? simulationResult;
  final int? currentStepIndex;
  final bool showTrace;

  @override
  ConsumerState<AutomatonGraphViewCanvas> createState() =>
      _AutomatonGraphViewCanvasState();
}

class _AutomatonGraphViewCanvasState
    extends ConsumerState<AutomatonGraphViewCanvas> {
  late GraphViewCanvasController _controller;
  late bool _ownsController;
  late AutomatonCanvasToolController _toolController;
  late bool _ownsToolController;
  AutomatonCanvasTool _activeTool = AutomatonCanvasTool.selection;
  SimulationHighlightService? _highlightService;
  SimulationHighlightChannel? _previousHighlightChannel;
  GraphViewSimulationHighlightChannel? _highlightChannel;
  late _AutomatonGraphSugiyamaAlgorithm _algorithm;
  final Set<String> _selectedTransitions = <String>{};
  String? _transitionSourceId;
  OverlayEntry? _transitionOverlayEntry;
  final ValueNotifier<_GraphViewTransitionOverlayState?>
  _transitionOverlayState = ValueNotifier<_GraphViewTransitionOverlayState?>(
    null,
  );
  FSA? _pendingSyncAutomaton;
  bool _syncScheduled = false;
  Matrix4? _frozenTransformationMatrix;
  String? _draggingNodeId;
  Offset? _dragStartWorldPosition;
  Offset? _dragStartNodeCenter;

  TransformationController? get _transformationController =>
      _controller.graphController.transformationController;

  @override
  void initState() {
    super.initState();
    final externalToolController = widget.toolController;
    if (externalToolController != null) {
      _toolController = externalToolController;
      _ownsToolController = false;
    } else {
      _toolController = AutomatonCanvasToolController();
      _ownsToolController = true;
    }
    _activeTool = _toolController.activeTool;
    _toolController.addListener(_handleActiveToolChanged);

    final externalController = widget.controller;
    if (externalController != null) {
      _controller = externalController;
      _ownsController = false;
    } else {
      final notifier = ref.read(automatonProvider.notifier);
      _controller = GraphViewCanvasController(automatonProvider: notifier);
      _ownsController = true;
      final highlightService = ref.read(canvasHighlightServiceProvider);
      _highlightService = highlightService;
      _previousHighlightChannel = highlightService.channel;
      final highlightChannel = GraphViewSimulationHighlightChannel(_controller);
      _highlightChannel = highlightChannel;
      highlightService.channel = highlightChannel;
    }

    _algorithm = _AutomatonGraphSugiyamaAlgorithm(
      controller: _controller,
      configuration: _buildConfiguration(),
    );
    _scheduleControllerSync(widget.automaton);
    _controller.graphRevision.addListener(_handleGraphRevisionChanged);
    _transformationController?.addListener(_onTransformationChanged);

    if (_activeTool != AutomatonCanvasTool.selection) {
      final transformation = _transformationController;
      if (transformation != null) {
        _frozenTransformationMatrix = Matrix4.copy(transformation.value);
      }
    }

    if ((widget.automaton?.states.isNotEmpty ?? false)) {
      WidgetsBinding.instance.addPostFrameCallback((_) {
        if (!mounted) return;
        _controller.fitToContent();
      });
    }
  }

  @override
  void didUpdateWidget(covariant AutomatonGraphViewCanvas oldWidget) {
    super.didUpdateWidget(oldWidget);
    if (oldWidget.toolController != widget.toolController) {
      _toolController.removeListener(_handleActiveToolChanged);
      if (_ownsToolController) {
        _toolController.dispose();
      }
      final nextController =
          widget.toolController ?? AutomatonCanvasToolController();
      _toolController = nextController;
      _ownsToolController = widget.toolController == null;
      _toolController.addListener(_handleActiveToolChanged);
      _activeTool = _toolController.activeTool;
    }

    if (oldWidget.controller != widget.controller) {
      _controller.graphRevision.removeListener(_handleGraphRevisionChanged);
      _transformationController?.removeListener(_onTransformationChanged);
      if (_ownsController) {
        if (_highlightService != null) {
          _highlightService!.channel = _previousHighlightChannel;
          _highlightChannel = null;
        }
        _controller.dispose();
      }
      final externalController = widget.controller;
      if (externalController != null) {
        _controller = externalController;
        _ownsController = false;
        _highlightService = null;
        _previousHighlightChannel = null;
      } else {
        final notifier = ref.read(automatonProvider.notifier);
        _controller = GraphViewCanvasController(automatonProvider: notifier);
        _ownsController = true;
        final highlightService = ref.read(canvasHighlightServiceProvider);
        _highlightService = highlightService;
        _previousHighlightChannel = highlightService.channel;
        final highlightChannel = GraphViewSimulationHighlightChannel(
          _controller,
        );
        _highlightChannel = highlightChannel;
        highlightService.channel = highlightChannel;
      }
      _algorithm = _AutomatonGraphSugiyamaAlgorithm(
        controller: _controller,
        configuration: _buildConfiguration(),
      );
      _transformationController?.addListener(_onTransformationChanged);
      if (_activeTool != AutomatonCanvasTool.selection) {
        final transformation = _transformationController;
        if (transformation != null) {
          _frozenTransformationMatrix = Matrix4.copy(transformation.value);
        }
      }
      _scheduleControllerSync(widget.automaton);
      _controller.graphRevision.addListener(_handleGraphRevisionChanged);
      _hideTransitionOverlay();
    } else if (oldWidget.automaton != widget.automaton) {
      _scheduleControllerSync(widget.automaton);
      WidgetsBinding.instance.addPostFrameCallback((_) {
        if (!mounted) {
          return;
        }
        _refreshTransitionOverlayFromGraph();
        _updateTransitionOverlayPosition();
      });
    }
  }

  @override
  void dispose() {
    _controller.graphRevision.removeListener(_handleGraphRevisionChanged);
    _transformationController?.removeListener(_onTransformationChanged);
    _toolController.removeListener(_handleActiveToolChanged);
    if (_ownsToolController) {
      _toolController.dispose();
    }
    if (_ownsController) {
      _controller.dispose();
    }
    if (_highlightService != null) {
      _highlightService!.channel = _previousHighlightChannel;
      _highlightChannel = null;
    }
    _transitionOverlayEntry?.remove();
    _transitionOverlayEntry = null;
    _transitionOverlayState.dispose();
    super.dispose();
  }

  void _handleActiveToolChanged() {
    final nextTool = _toolController.activeTool;
    if (nextTool == _activeTool) {
      return;
    }
    final previousTool = _activeTool;
    if (previousTool == AutomatonCanvasTool.selection &&
        nextTool != AutomatonCanvasTool.selection) {
      final transformation = _transformationController;
      if (transformation != null) {
        _frozenTransformationMatrix = Matrix4.copy(transformation.value);
      } else {
        _frozenTransformationMatrix = null;
      }
    } else if (nextTool == AutomatonCanvasTool.selection) {
      _frozenTransformationMatrix = null;
    } else if (_frozenTransformationMatrix == null) {
      final transformation = _transformationController;
      if (transformation != null) {
        _frozenTransformationMatrix = Matrix4.copy(transformation.value);
      }
    }
    setState(() {
      _activeTool = nextTool;
      if (_activeTool != AutomatonCanvasTool.transition) {
        _transitionSourceId = null;
      }
    });
    debugPrint(
      '[AutomatonGraphViewCanvas] Active tool set to '
      '${nextTool.name}',
    );
    if (nextTool != AutomatonCanvasTool.transition) {
      _hideTransitionOverlay();
    }
  }

  void _onTransformationChanged() {
    final transformation = _transformationController;
    var resetTransformation = false;
    if (_activeTool != AutomatonCanvasTool.selection) {
      final frozen = _frozenTransformationMatrix;
      if (transformation != null && frozen != null) {
        if (!listEquals(transformation.value.storage, frozen.storage)) {
          transformation.value = Matrix4.copy(frozen);
          resetTransformation = true;
        }
      }
    }
    if (resetTransformation) {
      return;
    }
    _updateTransitionOverlayPosition();
    setState(() {});
  }

  void _scheduleControllerSync(FSA? automaton) {
    _pendingSyncAutomaton = automaton;
    if (_syncScheduled) {
      return;
    }
    _syncScheduled = true;
    WidgetsBinding.instance.addPostFrameCallback((_) {
      _syncScheduled = false;
      if (!mounted) {
        _pendingSyncAutomaton = null;
        return;
      }
      final target = _pendingSyncAutomaton;
      _pendingSyncAutomaton = null;
      _controller.synchronize(target);
    });
  }

  SugiyamaConfiguration _buildConfiguration() {
    final configuration = SugiyamaConfiguration()
      ..orientation = SugiyamaConfiguration.ORIENTATION_LEFT_RIGHT
      ..nodeSeparation = 160
      ..levelSeparation = 160
      ..bendPointShape = CurvedBendPointShape(curveLength: 40);
    return configuration;
  }

  Offset _screenToWorld(Offset localPosition) {
    final controller = _transformationController;
    if (controller == null) {
      return localPosition;
    }
    final matrix = Matrix4.copy(controller.value);
    final determinant = matrix.invert();
    if (determinant == 0) {
      return localPosition;
    }
    final vector = matrix.transform3(
      vmath.Vector3(localPosition.dx, localPosition.dy, 0),
    );
    return Offset(vector.x, vector.y);
  }

  GraphViewCanvasNode? _hitTestNode(
    Offset localPosition, {
    bool logDetails = true,
  }) {
    final world = _screenToWorld(localPosition);
    GraphViewCanvasNode? closest;
    var closestDistance = double.infinity;
    for (final node in _controller.nodes) {
      final center = Offset(node.x + _kNodeRadius, node.y + _kNodeRadius);
      final dx = world.dx - center.dx;
      final dy = world.dy - center.dy;
      final distanceSquared = dx * dx + dy * dy;
      if (distanceSquared <= _kNodeRadius * _kNodeRadius &&
          distanceSquared < closestDistance) {
        closest = node;
        closestDistance = distanceSquared;
      }
    }
    if (logDetails) {
      if (closest != null) {
        debugPrint(
          '[AutomatonGraphViewCanvas] Hit node ${closest.id} '
          '(tool=${_activeTool.name}) local=$localPosition world=$world',
        );
      } else if (_activeTool == AutomatonCanvasTool.transition) {
        debugPrint(
          '[AutomatonGraphViewCanvas] Transition tool miss '
          'local=$localPosition world=$world',
        );
      }
    }
    return closest;
  }

  Offset _globalToCanvasLocal(Offset globalPosition) {
    final renderBox =
        widget.canvasKey.currentContext?.findRenderObject() as RenderBox?;
    if (renderBox == null) {
      return globalPosition;
    }
    return renderBox.globalToLocal(globalPosition);
  }

  void _logCanvasTapFromLocal({
    required String source,
    required Offset localPosition,
  }) {
    final node = _hitTestNode(localPosition, logDetails: false);
    final world = _screenToWorld(localPosition);
    final target = node?.id ?? 'canvas-background';
    debugPrint(
      '[AutomatonGraphViewCanvas] Tap source=$source target=$target '
      'tool=${_activeTool.name} local=$localPosition world=$world',
    );
  }

  void _logCanvasTapFromGlobal({
    required String source,
    required Offset globalPosition,
  }) {
    final local = _globalToCanvasLocal(globalPosition);
    _logCanvasTapFromLocal(source: source, localPosition: local);
  }

  void _handleCanvasTapDown(TapDownDetails details) {
    final global = details.globalPosition;
    final local = _globalToCanvasLocal(global);
    _logCanvasTapFromLocal(source: 'tap-down', localPosition: local);
    if (_activeTool == AutomatonCanvasTool.transition) {
      final node = _hitTestNode(local, logDetails: false);
      if (node != null) {
        _handleNodeTap(node.id);
      }
    }
  }

  void _beginNodeDrag(GraphViewCanvasNode node, Offset localPosition) {
    debugPrint('[AutomatonGraphViewCanvas] Begin drag for ${node.id}');
    _hideTransitionOverlay();
    _draggingNodeId = node.id;
    _dragStartWorldPosition = _screenToWorld(localPosition);
    final current = _controller.nodeById(node.id) ?? node;
    _dragStartNodeCenter = Offset(current.x, current.y);
  }

  void _updateNodeDrag(Offset localPosition) {
    final nodeId = _draggingNodeId;
    final dragStartWorld = _dragStartWorldPosition;
    final dragStartNodeCenter = _dragStartNodeCenter;
    if (nodeId == null ||
        dragStartWorld == null ||
        dragStartNodeCenter == null) {
      return;
    }
    final currentWorld = _screenToWorld(localPosition);
    final delta = currentWorld - dragStartWorld;
    final nextPosition = dragStartNodeCenter + delta;
    _controller.moveState(nodeId, nextPosition);
  }

  void _endNodeDrag() {
    _draggingNodeId = null;
    _dragStartWorldPosition = null;
    _dragStartNodeCenter = null;
  }

  Future<void> _handleCanvasTap(TapUpDetails details) async {
    debugPrint(
      '[AutomatonGraphViewCanvas] Canvas tapped with '
      'active tool ${_activeTool.name}',
    );
    if (_activeTool != AutomatonCanvasTool.addState) {
      return;
    }
    final box = context.findRenderObject() as RenderBox?;
    if (box == null) {
      return;
    }
    final localPosition = box.globalToLocal(details.globalPosition);
    final world = _screenToWorld(localPosition);
    _controller.addStateAt(world);
  }

  void _handleNodePanStart(DragStartDetails details) {
    if (_activeTool != AutomatonCanvasTool.selection) {
      return;
    }
    final node = _hitTestNode(details.localPosition);
    if (node == null) {
      return;
    }
    _beginNodeDrag(node, details.localPosition);
  }

  void _handleNodePanUpdate(DragUpdateDetails details) {
    if (_activeTool != AutomatonCanvasTool.selection) {
      return;
    }
    _updateNodeDrag(details.localPosition);
  }

  void _handleNodePanEnd(DragEndDetails details) {
    if (_activeTool != AutomatonCanvasTool.selection) {
      return;
    }
    _endNodeDrag();
  }

  void _handleNodePanCancel() {
    if (_activeTool != AutomatonCanvasTool.selection) {
      return;
    }
    _endNodeDrag();
  }

  void _handleNodeTap(String nodeId) {
    debugPrint(
      '[AutomatonGraphViewCanvas] Node tapped $nodeId with '
      'active tool ${_activeTool.name}',
    );
    if (_activeTool != AutomatonCanvasTool.transition) {
      return;
    }

    if (_transitionSourceId == null) {
      debugPrint(
        '[AutomatonGraphViewCanvas] Transition source selected '
        '-> $nodeId',
      );
      setState(() {
        _transitionSourceId = nodeId;
      });
      return;
    }

    final sourceId = _transitionSourceId!;
    setState(() {
      _transitionSourceId = null;
    });
    debugPrint(
      '[AutomatonGraphViewCanvas] Transition target selected '
      '-> $nodeId (source: $sourceId)',
    );
    _showTransitionEditor(sourceId, nodeId);
  }

  void _handleNodeContextTap(String nodeId) {
    if (_activeTool != AutomatonCanvasTool.selection) {
      return;
    }
    final node = _controller.nodeById(nodeId);
    if (node == null) {
      return;
    }
    _showStateOptions(node);
  }

  Future<void> _showStateOptions(GraphViewCanvasNode node) async {
    final labelController = TextEditingController(text: node.label);
    var isInitial = node.isInitial;
    var isAccepting = node.isAccepting;

    await showModalBottomSheet<void>(
      context: context,
      isScrollControlled: true,
      builder: (context) {
        final theme = Theme.of(context);
        return Padding(
          padding: EdgeInsets.only(
            left: 24,
            right: 24,
            top: 24,
            bottom: MediaQuery.of(context).viewInsets.bottom + 24,
          ),
          child: StatefulBuilder(
            builder: (context, setModalState) {
              return Column(
                mainAxisSize: MainAxisSize.min,
                crossAxisAlignment: CrossAxisAlignment.stretch,
                children: [
                  Text(
                    node.label.isEmpty ? node.id : node.label,
                    style: theme.textTheme.titleMedium,
                    textAlign: TextAlign.center,
                  ),
                  const SizedBox(height: 16),
                  TextField(
                    controller: labelController,
                    decoration: const InputDecoration(labelText: 'State label'),
                    textInputAction: TextInputAction.done,
                    onSubmitted: (value) {
                      final resolved = value.trim();
                      if (resolved != node.label) {
                        _controller.updateStateLabel(node.id, resolved);
                      }
                    },
                  ),
                  const SizedBox(height: 12),
                  SwitchListTile.adaptive(
                    value: isInitial,
                    title: const Text('Initial state'),
                    onChanged: (value) {
                      setModalState(() => isInitial = value);
                      _controller.updateStateFlags(node.id, isInitial: value);
                    },
                  ),
                  SwitchListTile.adaptive(
                    value: isAccepting,
                    title: const Text('Final state'),
                    onChanged: (value) {
                      setModalState(() => isAccepting = value);
                      _controller.updateStateFlags(node.id, isAccepting: value);
                    },
                  ),
                  const SizedBox(height: 16),
                  FilledButton(
                    onPressed: () {
                      final resolved = labelController.text.trim();
                      if (resolved != node.label) {
                        _controller.updateStateLabel(node.id, resolved);
                      }
                      Navigator.of(context).pop();
                    },
                    child: const Text('Save changes'),
                  ),
                  TextButton(
                    onPressed: () => Navigator.of(context).pop(),
                    child: const Text('Close'),
                  ),
                ],
              );
            },
          ),
        );
      },
    );

    labelController.dispose();
  }

  List<GraphViewCanvasEdge> _findExistingEdges(String fromId, String toId) {
    return _controller.edges
        .where((edge) => edge.fromStateId == fromId && edge.toStateId == toId)
        .toList(growable: false);
  }

  Future<void> _showTransitionEditor(String fromId, String toId) async {
    final existingEdges = _findExistingEdges(fromId, toId);
    debugPrint(
      '[AutomatonGraphViewCanvas] Preparing transition editor '
      'from=$fromId to=$toId existing=${existingEdges.length}',
    );
    GraphViewCanvasEdge? existing;
    var createNew = existingEdges.isEmpty;

    if (!createNew) {
      existing = existingEdges.firstWhereOrNull(
        (edge) => _selectedTransitions.contains(edge.id),
      );

      if (existing == null) {
        final selection = await _promptTransitionEditChoice(existingEdges);
        if (!mounted || selection == null) {
          return;
        }
        if (selection.createNew) {
          createNew = true;
        } else {
          existing = selection.edge;
          if (existing == null) {
            createNew = true;
          }
        }
      }
    }

    final initialValue = existing?.label ?? '';
    final worldAnchor = !createNew && existing != null
        ? resolveLinkAnchorWorld(_controller, existing) ??
              Offset(existing.controlPointX ?? 0, existing.controlPointY ?? 0)
        : _deriveControlPoint(fromId, toId);

    final overlayDisplayed = _showTransitionOverlay(
      fromStateId: fromId,
      toStateId: toId,
      transitionId: createNew ? null : existing?.id,
      initialValue: initialValue,
      worldAnchor: worldAnchor,
    );

    if (overlayDisplayed) {
      debugPrint(
        '[AutomatonGraphViewCanvas] Showing transition editor '
        'for $fromId → $toId (transitionId: ${existing?.id})',
      );
      setState(() {
        _selectedTransitions..clear();
        if (!createNew && existing?.id != null) {
          _selectedTransitions.add(existing!.id);
        }
      });
      return;
    }

    debugPrint(
      '[AutomatonGraphViewCanvas] Fallback modal for '
      '$fromId → $toId (existing=${existing?.id})',
    );

    final label = await showDialog<String?>(
      context: context,
      builder: (context) {
        return AlertDialog(
          content: TransitionLabelEditorForm(
            initialValue: initialValue,
            autofocus: true,
            touchOptimized: true,
            onSubmit: (value) => Navigator.of(context).pop(value),
            onCancel: () => Navigator.of(context).pop(null),
          ),
        );
      },
    );

    if (!mounted || label == null) {
      return;
    }

    debugPrint(
      '[AutomatonGraphViewCanvas] Persisting transition '
      'for $fromId → $toId (transitionId: ${existing?.id})',
    );

    _controller.addOrUpdateTransition(
      fromStateId: fromId,
      toStateId: toId,
      label: label,
      transitionId: createNew ? null : existing?.id,
      controlPointX: worldAnchor.dx,
      controlPointY: worldAnchor.dy,
    );
  }

  Future<_TransitionEditChoice?> _promptTransitionEditChoice(
    List<GraphViewCanvasEdge> edges,
  ) {
    return showDialog<_TransitionEditChoice>(
      context: context,
      builder: (context) {
        return AlertDialog(
          title: const Text('Selecione a transição'),
          content: ConstrainedBox(
            constraints: const BoxConstraints(maxWidth: 360),
            child: SingleChildScrollView(
              child: ListBody(
                children: [
                  for (final edge in edges)
                    ListTile(
                      key: ValueKey('automaton-transition-choice-${edge.id}'),
                      leading: const Icon(Icons.edit_outlined),
                      title: Text(edge.label.isEmpty ? edge.id : edge.label),
                      subtitle: Text('${edge.fromStateId} → ${edge.toStateId}'),
                      onTap: () => Navigator.of(
                        context,
                      ).pop(_TransitionEditChoice.edit(edge)),
                    ),
                  ListTile(
                    key: const ValueKey(
                      'automaton-transition-choice-create-new',
                    ),
                    leading: const Icon(Icons.add_outlined),
                    title: const Text('Criar nova transição'),
                    onTap: () => Navigator.of(
                      context,
                    ).pop(const _TransitionEditChoice.createNew()),
                  ),
                ],
              ),
            ),
          ),
          actions: [
            TextButton(
              onPressed: () => Navigator.of(context).pop(),
              child: const Text('Cancelar'),
            ),
          ],
        );
      },
    );
  }

  Offset _deriveControlPoint(String fromId, String toId) {
    final fromNode = _controller.nodeById(fromId);
    final toNode = _controller.nodeById(toId);
    if (fromNode == null || toNode == null) {
      return Offset.zero;
    }

    final fromCenter = Offset(
      fromNode.x + _kNodeRadius,
      fromNode.y + _kNodeRadius,
    );
    final toCenter = Offset(toNode.x + _kNodeRadius, toNode.y + _kNodeRadius);

    if (fromId == toId) {
      return fromCenter.translate(0, -_kNodeDiameter);
    }

    final midpoint = Offset(
      (fromCenter.dx + toCenter.dx) / 2,
      (fromCenter.dy + toCenter.dy) / 2,
    );

    final dx = toCenter.dx - fromCenter.dx;
    final dy = toCenter.dy - fromCenter.dy;
    var normal = Offset(-dy, dx);
    if (normal.distanceSquared == 0) {
      normal = const Offset(0, -1);
    }
    final existing = _findExistingEdges(fromId, toId).length;
    final direction = existing.isEven ? 1.0 : -1.0;
    final magnitude = (_kNodeDiameter * 0.8) + existing * 12;
    final normalized = normal / normal.distance * magnitude * direction;
    return midpoint + normalized;
  }

  void _handleGraphRevisionChanged() {
    if (!mounted) {
      return;
    }
    _refreshTransitionOverlayFromGraph();
    _updateTransitionOverlayPosition();
  }

  void _refreshTransitionOverlayFromGraph() {
    final state = _transitionOverlayState.value;
    if (state == null) {
      return;
    }

    final transitionId = state.transitionId;
    if (transitionId != null) {
      final edge = _controller.edgeById(transitionId);
      if (edge == null) {
        _hideTransitionOverlay();
        return;
      }
      final anchor =
          resolveLinkAnchorWorld(_controller, edge) ?? state.worldAnchor;
      _transitionOverlayState.value = state.copyWith(
        initialValue: edge.label,
        worldAnchor: anchor,
      );
      final shouldUpdateSelection =
          _selectedTransitions.length != 1 ||
          !_selectedTransitions.contains(transitionId);
      if (shouldUpdateSelection) {
        setState(() {
          _selectedTransitions
            ..clear()
            ..add(transitionId);
        });
      }
    } else {
      final anchor = _deriveControlPoint(state.fromStateId, state.toStateId);
      _transitionOverlayState.value = state.copyWith(worldAnchor: anchor);
    }
  }

  void _updateTransitionOverlayPosition() {
    final state = _transitionOverlayState.value;
    if (state == null) {
      return;
    }
    final overlay = Overlay.maybeOf(context);
    if (overlay == null) {
      return;
    }
    final overlayBox = overlay.context.findRenderObject() as RenderBox?;
    if (overlayBox == null || !overlayBox.hasSize) {
      return;
    }
    final overlayPosition = overlayBox.size.center(Offset.zero);
    if ((overlayPosition - state.overlayPosition).distance <= 0.5) {
      return;
    }
    _transitionOverlayState.value = state.copyWith(
      overlayPosition: overlayPosition,
    );
  }

  bool _showTransitionOverlay({
    required String fromStateId,
    required String toStateId,
    required String initialValue,
    required Offset worldAnchor,
    String? transitionId,
  }) {
    final overlayState = Overlay.maybeOf(context);
    if (overlayState == null) {
      return false;
    }
    final overlayBox = overlayState.context.findRenderObject() as RenderBox?;
    if (overlayBox == null || !overlayBox.hasSize) {
      return false;
    }
    final overlayPosition = overlayBox.size.center(Offset.zero);
    _ensureTransitionOverlay(overlayState);
    _transitionOverlayState.value = _GraphViewTransitionOverlayState(
      fromStateId: fromStateId,
      toStateId: toStateId,
      initialValue: initialValue,
      worldAnchor: worldAnchor,
      overlayPosition: overlayPosition,
      transitionId: transitionId,
    );
    return true;
  }

  void _ensureTransitionOverlay(OverlayState overlayState) {
    if (_transitionOverlayEntry != null) {
      return;
    }
    _transitionOverlayEntry = OverlayEntry(
      builder: (context) {
        return Material(
          type: MaterialType.transparency,
          child: ValueListenableBuilder<_GraphViewTransitionOverlayState?>(
            valueListenable: _transitionOverlayState,
            builder: (context, state, _) {
              if (state == null) {
                return const SizedBox.shrink();
              }
              return Stack(
                children: [
                  Positioned(
                    left: state.overlayPosition.dx,
                    top: state.overlayPosition.dy,
                    child: FractionalTranslation(
                      translation: const Offset(-0.5, -0.5),
                      child: GraphViewLabelFieldEditor(
                        initialValue: state.initialValue,
                        onSubmit: (value) => _handleOverlaySubmit(state, value),
                        onCancel: _hideTransitionOverlay,
                      ),
                    ),
                  ),
                ],
              );
            },
          ),
        );
      },
    );
    overlayState.insert(_transitionOverlayEntry!);
  }

  void _handleOverlaySubmit(
    _GraphViewTransitionOverlayState state,
    String label,
  ) {
    debugPrint(
      '[AutomatonGraphViewCanvas] Persisting transition '
      'for ${state.fromStateId} → ${state.toStateId} '
      '(transitionId: ${state.transitionId})',
    );
    _controller.addOrUpdateTransition(
      fromStateId: state.fromStateId,
      toStateId: state.toStateId,
      label: label,
      transitionId: state.transitionId,
      controlPointX: state.worldAnchor.dx,
      controlPointY: state.worldAnchor.dy,
    );
    _hideTransitionOverlay();
  }

  void _hideTransitionOverlay() {
    final hadOverlay = _transitionOverlayState.value != null;
    final hadSelection = _selectedTransitions.isNotEmpty;
    if (hadOverlay) {
      _transitionOverlayState.value = null;
    }
    if (hadOverlay || hadSelection) {
      if (!mounted) {
        return;
      }
      setState(() {
        _selectedTransitions.clear();
      });
    }
  }

  bool _isNodeHighlighted(
    GraphViewCanvasNode node,
    SimulationHighlight highlight,
  ) {
    return highlight.stateIds.contains(node.id) ||
        node.id == _transitionSourceId;
  }

  Widget _buildEdgeLayer({
    required List<GraphViewCanvasEdge> edges,
    required List<GraphViewCanvasNode> nodes,
    required SimulationHighlight highlight,
    required ThemeData theme,
  }) {
    final painter = _GraphViewEdgePainter(
      edges: edges,
      nodes: nodes,
      highlightedTransitions: highlight.transitionIds,
      selectedTransitions: _selectedTransitions,
      theme: theme,
    );

    final transformation = _transformationController;
    if (transformation == null) {
      return CustomPaint(painter: painter);
    }

    return AnimatedBuilder(
      animation: transformation,
      builder: (context, _) {
        return Transform(
          alignment: Alignment.topLeft,
          transform: transformation.value,
          child: CustomPaint(painter: painter),
        );
      },
    );
  }

  @override
  Widget build(BuildContext context) {
    final theme = Theme.of(context);
    return RawGestureDetector(
      key: widget.canvasKey,
      behavior: HitTestBehavior.translucent,
      gestures: _buildGestureRecognizers(),
      child: GestureDetector(
        behavior: HitTestBehavior.translucent,
        onTapDown: _handleCanvasTapDown,
        onTapUp: _activeTool == AutomatonCanvasTool.addState
            ? _handleCanvasTap
            : null,
        child: ValueListenableBuilder<int>(
          valueListenable: _controller.graphRevision,
          builder: (context, _, __) {
            final nodes = _controller.nodes.toList(growable: false);
            final edges = _controller.edges.toList(growable: false);
            return ValueListenableBuilder<SimulationHighlight>(
              valueListenable: _controller.highlightNotifier,
              builder: (context, highlight, __) {
                return Stack(
                  children: [
                    Positioned.fill(
                      child: LayoutBuilder(
                        builder: (context, constraints) {
                          final viewport = constraints.biggest;
                          if (viewport.width.isFinite &&
                              viewport.height.isFinite) {
                            _controller.updateViewportSize(viewport);
                          }
                          return RepaintBoundary(
                            child: GraphViewAllNodes.builder(
                              graph: _controller.graph,
                              controller: _controller.graphController,
                              algorithm: _algorithm,
                              paint: Paint()..color = Colors.transparent,
                              builder: (node) {
                                final nodeId = node.key?.value?.toString();
                                if (nodeId == null) {
                                  return const SizedBox.shrink();
                                }
                                final canvasNode =
                                    _controller.nodeById(nodeId) ??
                                    GraphViewCanvasNode(
                                      id: nodeId,
                                      label: nodeId,
                                      x: node.position.dx,
                                      y: node.position.dy,
                                      isInitial: false,
                                      isAccepting: false,
                                    );
                                final isHighlighted = _isNodeHighlighted(
                                  canvasNode,
                                  highlight,
                                );
                                return _AutomatonGraphNode(
                                  label: canvasNode.label,
                                  isInitial: canvasNode.isInitial,
                                  isAccepting: canvasNode.isAccepting,
                                  isHighlighted: isHighlighted,
                                );
                              },
                            ),
                          );
                        },
                      ),
                    ),
                    Positioned.fill(
                      child: IgnorePointer(
                        child: _buildEdgeLayer(
                          edges: edges,
                          nodes: nodes,
                          highlight: highlight,
                          theme: theme,
                        ),
                      ),
                    ),
                  ],
                );
              },
            );
          },
        ),
      ),
    );
  }

  Map<Type, GestureRecognizerFactory> _buildGestureRecognizers() {
    final gestures = <Type, GestureRecognizerFactory>{
      _NodePanGestureRecognizer:
          GestureRecognizerFactoryWithHandlers<_NodePanGestureRecognizer>(
            () => _NodePanGestureRecognizer(
              hitTester: (global) =>
                  _hitTestNode(_globalToCanvasLocal(global), logDetails: false),
              toolResolver: () => _activeTool,
              onPointerDown: (global) => _logCanvasTapFromGlobal(
                source: 'pan-pointer',
                globalPosition: global,
              ),
            ),
            (recognizer) {
              if (recognizer.team == null) {
                recognizer.team = team;
              }
              recognizer
                ..onStart = _handleNodePanStart
                ..onUpdate = _handleNodePanUpdate
                ..onEnd = _handleNodePanEnd
                ..onCancel = _handleNodePanCancel
                ..dragStartBehavior = DragStartBehavior.down;
            },
          ),
    };

    gestures[_NodeTapGestureRecognizer] =
        GestureRecognizerFactoryWithHandlers<_NodeTapGestureRecognizer>(
          () => _NodeTapGestureRecognizer(
            hitTester: (global) =>
                _hitTestNode(_globalToCanvasLocal(global), logDetails: false),
            toolResolver: () => _activeTool,
            onPointerDown: (global) => _logCanvasTapFromGlobal(
              source: 'tap-pointer',
              globalPosition: global,
            ),
          ),
          (recognizer) {
<<<<<<< HEAD
            if (recognizer.team == null) {
              recognizer.team = team;
            }
=======
>>>>>>> 8dd71727
            recognizer.onNodeTap = (node) => _handleNodeTap(node.id);
          },
        );

    gestures[_NodeDoubleTapGestureRecognizer] =
        GestureRecognizerFactoryWithHandlers<_NodeDoubleTapGestureRecognizer>(
          () => _NodeDoubleTapGestureRecognizer(
            hitTester: (global) =>
                _hitTestNode(_globalToCanvasLocal(global), logDetails: false),
            toolResolver: () => _activeTool,
            onPointerDown: (global) => _logCanvasTapFromGlobal(
              source: 'double-tap-pointer',
              globalPosition: global,
            ),
          ),
          (recognizer) {
            recognizer.onNodeDoubleTap = (node) =>
                _handleNodeContextTap(node.id);
          },
        );

    return gestures;
  }
}

class _TransitionEditChoice {
  const _TransitionEditChoice._({required this.createNew, this.edge});

  const _TransitionEditChoice.edit(GraphViewCanvasEdge edge)
    : this._(createNew: false, edge: edge);

  const _TransitionEditChoice.createNew() : this._(createNew: true);

  final bool createNew;
  final GraphViewCanvasEdge? edge;
}

class _GraphViewTransitionOverlayState {
  const _GraphViewTransitionOverlayState({
    required this.fromStateId,
    required this.toStateId,
    required this.initialValue,
    required this.worldAnchor,
    required this.overlayPosition,
    this.transitionId,
  });

  final String fromStateId;
  final String toStateId;
  final String initialValue;
  final Offset worldAnchor;
  final Offset overlayPosition;
  final String? transitionId;

  _GraphViewTransitionOverlayState copyWith({
    String? initialValue,
    Offset? worldAnchor,
    Offset? overlayPosition,
  }) {
    return _GraphViewTransitionOverlayState(
      fromStateId: fromStateId,
      toStateId: toStateId,
      initialValue: initialValue ?? this.initialValue,
      worldAnchor: worldAnchor ?? this.worldAnchor,
      overlayPosition: overlayPosition ?? this.overlayPosition,
      transitionId: transitionId,
    );
  }
}

class _AutomatonGraphSugiyamaAlgorithm extends SugiyamaAlgorithm {
  _AutomatonGraphSugiyamaAlgorithm({
    required this.controller,
    required SugiyamaConfiguration configuration,
  }) : super(configuration);

  final GraphViewCanvasController controller;

  @override
  Size run(Graph? graph, double shiftX, double shiftY) {
    if (graph == null || graph.nodes.isEmpty) {
      return Size.zero;
    }

    var minX = double.infinity;
    var minY = double.infinity;
    var maxX = double.negativeInfinity;
    var maxY = double.negativeInfinity;

    for (final node in graph.nodes) {
      final nodeId = node.key?.value?.toString();
      final cached = nodeId != null ? controller.nodeById(nodeId) : null;
      final position = cached != null
          ? Offset(cached.x, cached.y)
          : node.position;

      node.position = position;

      minX = math.min(minX, position.dx);
      minY = math.min(minY, position.dy);
      maxX = math.max(maxX, position.dx + node.width);
      maxY = math.max(maxY, position.dy + node.height);
    }

    if (minX == double.infinity || minY == double.infinity) {
      return Size.zero;
    }

    final width = (maxX - minX).clamp(0.0, double.infinity) + _kNodeDiameter;
    final height = (maxY - minY).clamp(0.0, double.infinity) + _kNodeDiameter;

    return Size(width, height);
  }
}

class _AutomatonGraphNode extends StatelessWidget {
  const _AutomatonGraphNode({
    required this.label,
    required this.isInitial,
    required this.isAccepting,
    required this.isHighlighted,
  });

  final String label;
  final bool isInitial;
  final bool isAccepting;
  final bool isHighlighted;

  @override
  Widget build(BuildContext context) {
    final theme = Theme.of(context);
    final borderColor = isHighlighted
        ? theme.colorScheme.primary
        : theme.colorScheme.outline;
    final backgroundColor = isHighlighted
        ? theme.colorScheme.primaryContainer
        : theme.colorScheme.surface;

    final badgeColor = theme.colorScheme.primary;

    return SizedBox(
      width: _kNodeDiameter,
      height: _kNodeDiameter,
      child: Stack(
        clipBehavior: Clip.none,
        children: [
          Positioned.fill(
            child: DecoratedBox(
              decoration: BoxDecoration(
                shape: BoxShape.circle,
                color: backgroundColor,
                border: Border.all(color: borderColor, width: 3),
              ),
              child: Center(
                child: Text(
                  label,
                  style: theme.textTheme.titleMedium,
                  textAlign: TextAlign.center,
                ),
              ),
            ),
          ),
          if (isInitial)
            Positioned(
              left: -_kInitialArrowSize.width + 1,
              top: _kNodeRadius - (_kInitialArrowSize.height / 2),
              child: CustomPaint(
                size: _kInitialArrowSize,
                painter: _InitialStateArrowPainter(color: borderColor),
              ),
            ),
          if (isAccepting)
            Positioned.fill(
              child: Padding(
                padding: const EdgeInsets.all(8),
                child: DecoratedBox(
                  decoration: BoxDecoration(
                    shape: BoxShape.circle,
                    border: Border.all(color: badgeColor, width: 2),
                  ),
                ),
              ),
            ),
        ],
      ),
    );
  }
}

class _InitialStateArrowPainter extends CustomPainter {
  const _InitialStateArrowPainter({required this.color});

  final Color color;

  @override
  void paint(Canvas canvas, Size size) {
    final paint = Paint()
      ..color = color
      ..style = PaintingStyle.fill;

    final path = Path()
      ..moveTo(0, 0)
      ..lineTo(size.width, size.height / 2)
      ..lineTo(0, size.height)
      ..close();
    canvas.drawPath(path, paint);
  }

  @override
  bool shouldRepaint(covariant _InitialStateArrowPainter oldDelegate) {
    return oldDelegate.color != color;
  }
}

class _GraphViewEdgePainter extends CustomPainter {
  _GraphViewEdgePainter({
    required this.edges,
    required this.nodes,
    required this.highlightedTransitions,
    required this.selectedTransitions,
    required this.theme,
  });

  final List<GraphViewCanvasEdge> edges;
  final List<GraphViewCanvasNode> nodes;
  final Set<String> highlightedTransitions;
  final Set<String> selectedTransitions;
  final ThemeData theme;

  GraphViewCanvasNode? _nodeById(String id) {
    for (final node in nodes) {
      if (node.id == id) {
        return node;
      }
    }
    return null;
  }

  @override
  void paint(Canvas canvas, Size size) {
    final baseColor = theme.colorScheme.outline;
    final highlightColor = theme.colorScheme.primary;

    for (final edge in edges) {
      final from = _nodeById(edge.fromStateId);
      final to = _nodeById(edge.toStateId);
      if (from == null || to == null) {
        continue;
      }

      final fromCenter = Offset(from.x + _kNodeRadius, from.y + _kNodeRadius);
      final toCenter = Offset(to.x + _kNodeRadius, to.y + _kNodeRadius);
      final controlPoint = _resolveControlPoint(edge, fromCenter, toCenter);

      final isHighlighted = highlightedTransitions.contains(edge.id);
      final isSelected = selectedTransitions.contains(edge.id);
      final color = isHighlighted ? highlightColor : baseColor;
      final strokeWidth = isSelected ? 4.0 : 2.0;
      final paint = Paint()
        ..color = color
        ..style = PaintingStyle.stroke
        ..strokeWidth = strokeWidth
        ..strokeCap = StrokeCap.round;

      if (edge.fromStateId == edge.toStateId) {
        final loopGeometry = _buildSelfLoopPath(fromCenter);
        canvas.drawPath(loopGeometry.path, paint);
        _drawArrowHead(canvas, loopGeometry.tip, loopGeometry.direction, color);
        _drawEdgeLabel(canvas, loopGeometry.labelAnchor, edge.label, color);
        continue;
      }

      final start = _projectFromCenter(
        fromCenter,
        controlPoint ?? toCenter,
        _kNodeRadius,
      );
      final end = _projectFromCenter(
        toCenter,
        controlPoint ?? fromCenter,
        _kNodeRadius,
      );

      final path = Path()..moveTo(start.dx, start.dy);
      Offset direction;
      if (controlPoint != null) {
        path.quadraticBezierTo(
          controlPoint.dx,
          controlPoint.dy,
          end.dx,
          end.dy,
        );
        direction = end - controlPoint;
      } else {
        path.lineTo(end.dx, end.dy);
        direction = end - start;
      }
      canvas.drawPath(path, paint);
      _drawArrowHead(canvas, end, direction, color);

      final labelAnchor =
          controlPoint ??
          Offset((start.dx + end.dx) / 2, (start.dy + end.dy) / 2);
      _drawEdgeLabel(canvas, labelAnchor, edge.label, color);
    }
  }

  ({Path path, Offset tip, Offset direction, Offset labelAnchor})
  _buildSelfLoopPath(Offset center) {
    // Shape loosely inspired by References/nfa_2_dfa-main loop rendering.
    const arrowLength = 12.0;
    final nodeRadius = _kNodeRadius;
    final loopRadius = nodeRadius * 1.05;
    final verticalOffset = nodeRadius * 1.55;
    final horizontalOffset = nodeRadius * 0.1;
    final loopCenter = center.translate(horizontalOffset, -verticalOffset);
    const startAngle = math.pi * 0.35;
    const sweepAngle = math.pi * 1.55;
    final rect = Rect.fromCircle(center: loopCenter, radius: loopRadius);

    final rawPath = Path()..addArc(rect, startAngle, sweepAngle);
    final metrics = rawPath.computeMetrics().toList(growable: false);
    if (metrics.isEmpty) {
      final terminalAngle = startAngle + sweepAngle;
      final fallbackTip = Offset(
        loopCenter.dx + loopRadius * math.cos(terminalAngle),
        loopCenter.dy + loopRadius * math.sin(terminalAngle),
      );
      final fallbackDirection = Offset(
        -math.sin(terminalAngle),
        math.cos(terminalAngle),
      );
      return (
        path: rawPath,
        tip: fallbackTip,
        direction: fallbackDirection,
        labelAnchor: loopCenter.translate(0, -loopRadius * 1.1),
      );
    }

    final metric = metrics.first;
    final totalLength = metric.length;
    final trimmedLength = math.max(0.0, totalLength - arrowLength);
    final trimmedPath = Path()
      ..addPath(metric.extractPath(0, trimmedLength), Offset.zero);

    final arrowBase =
        metric.getTangentForOffset(trimmedLength)?.position ?? center;
    final terminalAngle = startAngle + sweepAngle;
    final computedTip = Offset(
      loopCenter.dx + loopRadius * math.cos(terminalAngle),
      loopCenter.dy + loopRadius * math.sin(terminalAngle),
    );
    final arrowTip =
        metric.getTangentForOffset(totalLength)?.position ?? computedTip;
    final direction = arrowTip - arrowBase;
    final labelAnchor = loopCenter.translate(0, -loopRadius * 1.15);

    return (
      path: trimmedPath,
      tip: arrowTip,
      direction: direction,
      labelAnchor: labelAnchor,
    );
  }

  ({Path path, Offset tip, Offset direction, Offset labelAnchor})
  _buildLoopPath(Offset center, Offset anchor) {
    final path = Path();
    final start = center + Offset(0, -_kNodeRadius);
    final end = center + Offset(_kNodeRadius * 0.7, -_kNodeRadius * 0.2);
    path.moveTo(start.dx, start.dy);
    path.quadraticBezierTo(anchor.dx, anchor.dy, end.dx, end.dy);
    final labelAnchor = Offset(
      (start.dx + anchor.dx) / 2,
      math.min(start.dy, anchor.dy) - 12,
    );
    return (
      path: path,
      tip: end,
      direction: end - anchor,
      labelAnchor: labelAnchor,
    );
  }

  Offset _projectFromCenter(Offset center, Offset target, double radius) {
    final vector = target - center;
    if (vector.distance == 0) {
      return center;
    }
    final normalized = vector / vector.distance;
    return center + normalized * radius;
  }

  Offset? _resolveControlPoint(
    GraphViewCanvasEdge edge,
    Offset fromCenter,
    Offset toCenter,
  ) {
    final rawX = edge.controlPointX;
    final rawY = edge.controlPointY;
    if (rawX == null || rawY == null) {
      return null;
    }

    final raw = Offset(rawX, rawY);
    final averageCenter = Offset(
      (fromCenter.dx + toCenter.dx) / 2,
      (fromCenter.dy + toCenter.dy) / 2,
    );

    const legacyOffset = Offset(_kNodeRadius, _kNodeRadius);
    final legacyCandidate = raw + legacyOffset;

    final rawDistance = (raw - averageCenter).distance;
    final legacyDistance = (legacyCandidate - averageCenter).distance;

    return legacyDistance < rawDistance ? legacyCandidate : raw;
  }

  void _drawArrowHead(
    Canvas canvas,
    Offset position,
    Offset direction,
    Color color,
  ) {
    if (direction.distance == 0) {
      return;
    }
    final normalized = direction / direction.distance;
    final normal = Offset(-normalized.dy, normalized.dx);
    const arrowLength = 12.0;
    const arrowWidth = 6.0;
    final tip = position;
    final base = tip - normalized * arrowLength;
    final left = base + normal * arrowWidth;
    final right = base - normal * arrowWidth;
    final path = Path()
      ..moveTo(tip.dx, tip.dy)
      ..lineTo(left.dx, left.dy)
      ..lineTo(right.dx, right.dy)
      ..close();
    canvas.drawPath(path, Paint()..color = color);
  }

  void _drawEdgeLabel(
    Canvas canvas,
    Offset position,
    String label,
    Color color,
  ) {
    if (label.isEmpty) {
      return;
    }
    final textPainter = TextPainter(
      text: TextSpan(
        text: label,
        style: TextStyle(color: color, fontSize: 14),
      ),
      textDirection: TextDirection.ltr,
    )..layout();
    final offset =
        position - Offset(textPainter.width / 2, textPainter.height / 2 + 4);
    textPainter.paint(canvas, offset);
  }

  @override
  bool shouldRepaint(covariant _GraphViewEdgePainter oldDelegate) {
    return !listEquals(oldDelegate.edges, edges) ||
        !listEquals(oldDelegate.nodes, nodes) ||
        !setEquals(
          oldDelegate.highlightedTransitions,
          highlightedTransitions,
        ) ||
        !setEquals(oldDelegate.selectedTransitions, selectedTransitions) ||
        oldDelegate.theme != theme;
  }
}

typedef _NodeHitTester = GraphViewCanvasNode? Function(Offset globalPosition);
typedef _ToolResolver = AutomatonCanvasTool Function();

class _NodePanGestureRecognizer extends PanGestureRecognizer {
  _NodePanGestureRecognizer({
    required this.hitTester,
    required this.toolResolver,
    this.onPointerDown,
  });

  final _NodeHitTester hitTester;
  final _ToolResolver toolResolver;
  final ValueChanged<Offset>? onPointerDown;

  int? _activePointer;

  @override
  void addAllowedPointer(PointerDownEvent event) {
    onPointerDown?.call(event.position);
    if (_activePointer != null) {
      return;
    }
    if (toolResolver() != AutomatonCanvasTool.selection) {
      return;
    }
    final node = hitTester(event.position);
    if (node == null) {
      return;
    }
    _activePointer = event.pointer;
    debugPrint(
      '[NodePanRecognizer] tracking pointer ${event.pointer} '
      'for node ${node.id}',
    );
    super.addAllowedPointer(event);
    resolvePointer(event.pointer, GestureDisposition.accepted);
  }

  @override
  void rejectGesture(int pointer) {
    if (pointer == _activePointer) {
      _activePointer = null;
    }
    super.rejectGesture(pointer);
  }

  @override
  void didStopTrackingLastPointer(int pointer) {
    if (pointer == _activePointer) {
      _activePointer = null;
    }
    super.didStopTrackingLastPointer(pointer);
  }
}

class _NodeTapGestureRecognizer extends TapGestureRecognizer {
  _NodeTapGestureRecognizer({
    required this.hitTester,
    required this.toolResolver,
    this.onPointerDown,
  });

  final _NodeHitTester hitTester;
  final _ToolResolver toolResolver;
  final ValueChanged<Offset>? onPointerDown;

  ValueChanged<GraphViewCanvasNode>? onNodeTap;
  GraphViewCanvasNode? _downNode;

  @override
  void addAllowedPointer(PointerDownEvent event) {
    onPointerDown?.call(event.position);
    if (toolResolver() != AutomatonCanvasTool.transition) {
      return;
    }
    final node = hitTester(event.position);
    if (node == null) {
      return;
    }
    _downNode = node;
    debugPrint(
      '[NodeTapRecognizer] pointer ${event.pointer} '
      'down on ${node.id} tool=${toolResolver().name}',
    );
    super.addAllowedPointer(event);
    resolvePointer(event.pointer, GestureDisposition.accepted);
  }

  @override
  void handleTapUp({
    required PointerDownEvent down,
    required PointerUpEvent up,
  }) {
    final node = _downNode ?? hitTester(up.position);
    debugPrint(
      '[NodeTapRecognizer] tap up pointer ${up.pointer} '
      'node=${node?.id}',
    );
    if (node != null) {
      onNodeTap?.call(node);
    }
    _downNode = null;
    super.handleTapUp(down: down, up: up);
  }

  @override
  void handleTapCancel({
    required PointerDownEvent down,
    PointerCancelEvent? cancel,
    required String reason,
  }) {
    debugPrint(
      '[NodeTapRecognizer] tap cancel pointer ${down.pointer} '
      'reason=$reason',
    );
    _downNode = null;
    super.handleTapCancel(down: down, cancel: cancel, reason: reason);
  }

  @override
  void rejectGesture(int pointer) {
    _downNode = null;
    super.rejectGesture(pointer);
  }
}

class _NodeDoubleTapGestureRecognizer extends DoubleTapGestureRecognizer {
  _NodeDoubleTapGestureRecognizer({
    required this.hitTester,
    required this.toolResolver,
    this.onPointerDown,
  }) {
    onDoubleTapDown = _handleDoubleTapDown;
    onDoubleTap = _invokeNodeDoubleTap;
    onDoubleTapCancel = _resetCandidate;
  }

  final _NodeHitTester hitTester;
  final _ToolResolver toolResolver;
  final ValueChanged<Offset>? onPointerDown;

  ValueChanged<GraphViewCanvasNode>? onNodeDoubleTap;
  GraphViewCanvasNode? _candidate;

  @override
  void addAllowedPointer(PointerDownEvent event) {
    onPointerDown?.call(event.position);
    if (toolResolver() != AutomatonCanvasTool.selection) {
      return;
    }
    if (hitTester(event.position) == null) {
      return;
    }
    super.addAllowedPointer(event);
  }

  void _handleDoubleTapDown(TapDownDetails details) {
    if (toolResolver() != AutomatonCanvasTool.selection) {
      _candidate = null;
      return;
    }
    _candidate = hitTester(details.globalPosition);
    if (_candidate != null) {
      debugPrint(
        '[NodeDoubleTapRecognizer] double tap down -> ${_candidate!.id}',
      );
    }
  }

  void _invokeNodeDoubleTap() {
    final node = _candidate;
    if (node != null) {
      debugPrint('[NodeDoubleTapRecognizer] double tap -> ${node.id}');
      onNodeDoubleTap?.call(node);
    }
    _candidate = null;
  }

  void _resetCandidate() {
    _candidate = null;
  }

  @override
  void rejectGesture(int pointer) {
    _resetCandidate();
    super.rejectGesture(pointer);
  }

}<|MERGE_RESOLUTION|>--- conflicted
+++ resolved
@@ -1124,12 +1124,9 @@
             ),
           ),
           (recognizer) {
-<<<<<<< HEAD
             if (recognizer.team == null) {
               recognizer.team = team;
             }
-=======
->>>>>>> 8dd71727
             recognizer.onNodeTap = (node) => _handleNodeTap(node.id);
           },
         );
