--- conflicted
+++ resolved
@@ -2,18 +2,11 @@
 //  fsa.dart
 //  JFlutter
 //
-<<<<<<< HEAD
-//  Define o modelo de Autômato Finito do aplicativo, incluindo operações de
-//  cópia imutável, serialização JSON e validações de transições determinísticas.
-//  Sustenta ferramentas de análise ao expor utilitários para estados, limites
-//  geométricos e compatibilidade com o sistema de logs do canvas interativo.
-=======
 //  Modelo que representa autômatos finitos determinísticos ou não, estendendo
 //  a classe base Automaton com serialização completa, cópias imutáveis e
 //  verificações estruturais. Consolida lógica para converter transições,
 //  coordenadas do canvas e metadados em JSON, garantindo consistência na
 //  camada de domínio.
->>>>>>> 98ba1c70
 //
 //  Thales Matheus Mendonça Santos - October 2025
 //
