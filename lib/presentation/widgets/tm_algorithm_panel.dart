--- conflicted
+++ resolved
@@ -2,20 +2,12 @@
 //  tm_algorithm_panel.dart
 //  JFlutter
 //
-<<<<<<< HEAD
-//  Painel dedicado a executar diagnósticos sobre máquinas de Turing,
-//  oferecendo botões para análises de decidibilidade, alcançabilidade e
-//  métricas de fita. Sincroniza com o TMEditorProvider para operar sobre o
-//  autômato atual e organiza seções de resultados que destacam problemas,
-//  tempos e estados relevantes ao usuário.
-=======
 //  Disponibiliza o painel de análises para Máquinas de Turing, reunindo botões
 //  para verificações de decidibilidade, alcançabilidade, linguagem, operações de
 //  fita e métricas temporais e espaciais com resultados estruturados.
 //  Conecta-se ao TMEditorProvider e aos AlgorithmOperations para executar
 //  diagnósticos, mantendo estado local de foco e evitando recomputações
 //  desnecessárias entre execuções.
->>>>>>> c5893c6c
 //
 //  Thales Matheus Mendonça Santos - October 2025
 //
