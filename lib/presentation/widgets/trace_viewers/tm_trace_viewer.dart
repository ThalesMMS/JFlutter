--- conflicted
+++ resolved
@@ -2,20 +2,12 @@
 //  tm_trace_viewer.dart
 //  JFlutter
 //
-<<<<<<< HEAD
-//  Visualizador dos passos de simulação de máquinas de Turing que adapta
-//  TMSimulationResult para o formato utilizado pelo BaseTraceViewer. Exibe
-//  estado atual, conteúdo da fita e transições acionadas, lidando com cenários
-//  de aceitação, rejeição, timeout e laços ao produzir mensagens claras e
-//  opcionais destaques no canvas.
-=======
 //  Renderiza os traços de simulação de Máquinas de Turing convertendo o
 //  resultado especializado do simulador em um SimulationResult genérico para o
 //  BaseTraceViewer, com suporte a destaques de fita, transições e estados.
 //  Normaliza mensagens de erro para diferenciar rejeições, timeouts e laços
 //  infinitos, oferecendo uma apresentação consistente reaproveitável em qualquer
 //  tela que consuma execuções de TM.
->>>>>>> c5893c6c
 //
 //  Thales Matheus Mendonça Santos - October 2025
 //
