--- conflicted
+++ resolved
@@ -4,35 +4,21 @@
 import 'package:vector_math/vector_math_64.dart';
 import '../../core/models/state.dart' as automaton_state;
 import '../../core/models/transition.dart';
-<<<<<<< HEAD
 import 'transition_geometry.dart';
-=======
->>>>>>> 5abb3e31
 
 /// Comprehensive touch gesture handler for mobile automaton editing
 class TouchGestureHandler<T extends Transition> extends StatefulWidget {
   final List<automaton_state.State> states;
-<<<<<<< HEAD
   final List<T> transitions;
-=======
-  final List<Transition> transitions;
->>>>>>> 5abb3e31
   final automaton_state.State? selectedState;
   final ValueChanged<automaton_state.State?> onStateSelected;
   final ValueChanged<automaton_state.State> onStateMoved;
   final ValueChanged<Offset> onStateAdded;
-<<<<<<< HEAD
   final ValueChanged<T> onTransitionAdded;
   final ValueChanged<automaton_state.State> onStateEdited;
   final ValueChanged<automaton_state.State> onStateDeleted;
   final ValueChanged<T> onTransitionDeleted;
   final ValueChanged<T> onTransitionEdited;
-=======
-  final ValueChanged<Transition> onTransitionAdded;
-  final ValueChanged<automaton_state.State> onStateEdited;
-  final ValueChanged<automaton_state.State> onStateDeleted;
-  final ValueChanged<Transition> onTransitionDeleted;
->>>>>>> 5abb3e31
   final Widget child;
   final double stateRadius;
   final double selfLoopBaseRadius;
@@ -87,11 +73,7 @@
   bool _showContextMenu = false;
   Offset? _contextMenuPosition;
   automaton_state.State? _contextMenuState;
-<<<<<<< HEAD
   T? _contextMenuTransition;
-=======
-  Transition? _contextMenuTransition;
->>>>>>> 5abb3e31
 
   @override
   void dispose() {
@@ -181,7 +163,6 @@
       _contextMenuTransition = transition;
     });
   }
-
 
   /// Handles scale start for zooming and panning
   void _handleScaleStart(ScaleStartDetails details) {
@@ -255,11 +236,7 @@
   }
 
   /// Finds transition at given position
-<<<<<<< HEAD
   T? _findTransitionAt(Offset position) {
-=======
-  Transition? _findTransitionAt(Offset position) {
->>>>>>> 5abb3e31
     for (final transition in widget.transitions) {
       if (_isPointOnTransition(position, transition)) {
         return transition;
@@ -276,7 +253,6 @@
   }
 
   /// Checks if point is on a transition line
-<<<<<<< HEAD
   bool _isPointOnTransition(Offset point, T transition) {
     if (transition.fromState == transition.toState) {
       return _isPointOnSelfLoop(point, transition);
@@ -346,23 +322,6 @@
       a -= 2 * math.pi;
     }
     return a;
-=======
-  bool _isPointOnTransition(Offset point, Transition transition) {
-    final fromPos = Offset(transition.fromState.position.x, transition.fromState.position.y);
-    final toPos = Offset(transition.toState.position.x, transition.toState.position.y);
-    
-    // Calculate distance from point to line
-    final lineLength = (toPos - fromPos).distance;
-    if (lineLength == 0) return false;
-    
-    final pointToFrom = point - fromPos;
-    final fromToTo = toPos - fromPos;
-    final t = (pointToFrom.dx * fromToTo.dx + pointToFrom.dy * fromToTo.dy) / (lineLength * lineLength);
-    final tClamped = t.clamp(0.0, 1.0);
-    final closestPoint = fromPos + (toPos - fromPos) * tClamped;
-    
-    return (point - closestPoint).distance <= 10; // Transition line thickness
->>>>>>> 5abb3e31
   }
 
   /// Closes context menu
@@ -450,7 +409,7 @@
                 icon: Icons.edit,
                 label: 'Edit Transition',
                 onTap: () {
-                  widget.onTransitionEdited(_contextMenuTransition as T);
+                  widget.onTransitionEdited(_contextMenuTransition!);
                   _closeContextMenu();
                 },
               ),
@@ -459,7 +418,7 @@
                 icon: Icons.delete,
                 label: 'Delete Transition',
                 onTap: () {
-                  widget.onTransitionDeleted(_contextMenuTransition as T);
+                  widget.onTransitionDeleted(_contextMenuTransition!);
                   _closeContextMenu();
                 },
               ),
@@ -505,4 +464,4 @@
       ),
     );
   }
-}
+}