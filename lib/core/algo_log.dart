//
//  algo_log.dart
//  JFlutter
//
<<<<<<< HEAD
//  Mantém um registro centralizado das mensagens produzidas durante a execução
//  de algoritmos, expondo coleções reativas para linhas de log e destaques de
//  estados. Permite adicionar lotes de eventos, limpar o histórico e controlar
//  os identificadores destacados, servindo como fonte única para widgets que
//  acompanham o passo a passo das simulações.
=======
//  Centraliza logs de execução de algoritmos com notifiers reativos para linhas e
//  destaques, permitindo adicionar entradas, limpar estado e sincronizar interfaces
//  que acompanham o passo a passo das simulações.
//  A classe também expõe instantâneos atuais para consumo direto de widgets e testes,
//  facilitando painéis que respondem a mudanças em tempo real.
>>>>>>> 2663bd80
//
//  Thales Matheus Mendonça Santos - October 2025
//
import 'package:flutter/foundation.dart';

/// Centralized logging for algorithm execution steps
class AlgoLog {
  static final ValueNotifier<List<String>> _lines = ValueNotifier<List<String>>(
    [],
  );
  static final ValueNotifier<Set<String>> _highlights =
      ValueNotifier<Set<String>>({});

  /// Stream of log lines
  static ValueNotifier<List<String>> get lines => _lines;

  /// Stream of highlighted states
  static ValueNotifier<Set<String>> get highlights => _highlights;

  /// Adds a log line
  static void addLine(String line) {
    _lines.value = [..._lines.value, line];
  }

  /// Adds multiple log lines
  static void addLines(List<String> lines) {
    _lines.value = [..._lines.value, ...lines];
  }

  /// Clears all log lines
  static void clear() {
    _lines.value = [];
    _highlights.value = {};
  }

  /// Highlights specific states
  static void highlightStates(Set<String> stateIds) {
    _highlights.value = stateIds;
  }

  /// Clears highlights
  static void clearHighlights() {
    _highlights.value = {};
  }

  /// Gets current log lines
  static List<String> get currentLines => _lines.value;

  /// Gets current highlighted states
  static Set<String> get currentHighlights => _highlights.value;
}<|MERGE_RESOLUTION|>--- conflicted
+++ resolved
@@ -2,19 +2,11 @@
 //  algo_log.dart
 //  JFlutter
 //
-<<<<<<< HEAD
-//  Mantém um registro centralizado das mensagens produzidas durante a execução
-//  de algoritmos, expondo coleções reativas para linhas de log e destaques de
-//  estados. Permite adicionar lotes de eventos, limpar o histórico e controlar
-//  os identificadores destacados, servindo como fonte única para widgets que
-//  acompanham o passo a passo das simulações.
-=======
 //  Centraliza logs de execução de algoritmos com notifiers reativos para linhas e
 //  destaques, permitindo adicionar entradas, limpar estado e sincronizar interfaces
 //  que acompanham o passo a passo das simulações.
 //  A classe também expõe instantâneos atuais para consumo direto de widgets e testes,
 //  facilitando painéis que respondem a mudanças em tempo real.
->>>>>>> 2663bd80
 //
 //  Thales Matheus Mendonça Santos - October 2025
 //
