import 'dart:math' as math;
import 'package:collection/collection.dart';
import 'package:vector_math/vector_math_64.dart';
import '../../core/repositories/automaton_repository.dart';
import '../../core/entities/automaton_entity.dart';
import '../../core/result.dart';
import '../../core/models/automaton.dart' as model_automaton;
import '../../core/models/state.dart' as automaton_state;
import '../../core/models/transition.dart' as model_transition;
import '../../core/models/fsa_transition.dart' as fsa_transition;
import '../../core/models/fsa.dart';
import '../../core/algorithms.dart' as algorithms;
import '../../core/dfa_algorithms.dart' as dfa_alg;
import '../../core/regex.dart' as regex_alg;
import '../../core/models/simulation_result.dart';
import '../../core/models/simulation_step.dart';
import '../../core/algorithms/equivalence_checker.dart';
import '../../core/algorithms/fsa_to_grammar_converter.dart';
import '../../core/entities/grammar_entity.dart';
import '../../core/models/grammar.dart' as model_grammar;

/// Implementation of AlgorithmRepository
class AlgorithmRepositoryImpl implements AlgorithmRepository {
  @override
  Future<Result<AutomatonEntity>> nfaToDfa(AutomatonEntity nfaEntity) async {
    try {
      final nfa = _entityToAutomaton(nfaEntity) as FSA; // Converte para o modelo
      final result = algorithms.NFAToDFAConverter.convert(nfa);
      if (result.isSuccess) {
        final resultEntity = _automatonToEntity(result.data!, model_automaton.AutomatonType.fsa); // Converte de volta
        return Success(resultEntity);
      } else {
        return Failure(result.error!);
      }
    } catch (e) {
      return Failure('Erro na conversão NFA → DFA: $e');
    }
  }

  @override
  Future<Result<AutomatonEntity>> removeLambdaTransitions(AutomatonEntity nfaEntity) async {
    try {
      final nfa = _entityToAutomaton(nfaEntity) as FSA; // Converte para o modelo
      final result = algorithms.FSAOperations.removeLambdaTransitions(nfa);
      if (result.isSuccess) {
        final resultEntity = _automatonToEntity(result.data!, model_automaton.AutomatonType.fsa);
        return Success(resultEntity);
      } else {
        return Failure(result.error!);
      }
    } catch (e) {
      return Failure('Erro na remoção de transições lambda: $e');
    }
  }

  @override
  Future<Result<AutomatonEntity>> minimizeDfa(AutomatonEntity dfaEntity) async {
    try {
      final dfa = _entityToAutomaton(dfaEntity) as FSA; // Converte para o modelo
      final result = dfa_alg.DFAMinimizer.minimize(dfa);
      if (result.isSuccess) {
        final resultEntity = _automatonToEntity(result.data!, model_automaton.AutomatonType.fsa); // Converte de volta
        return Success(resultEntity);
      } else {
        return Failure(result.error!);
      }
    } catch (e) {
      return Failure('Erro na minimização do DFA: $e');
    }
  }

  @override
  Future<Result<AutomatonEntity>> completeDfa(AutomatonEntity dfaEntity) async {
    try {
      final dfa = _entityToAutomaton(dfaEntity) as FSA; // Converte para o modelo
      final result = dfa_alg.DFACompleter.complete(dfa);
      final resultEntity = _automatonToEntity(result, model_automaton.AutomatonType.fsa); // Converte de volta
      return Success(resultEntity);
    } catch (e) {
      return Failure('Erro na completação do DFA: $e');
    }
  }

  @override
  Future<Result<AutomatonEntity>> complementDfa(AutomatonEntity dfaEntity) async {
    try {
      final dfa = _entityToAutomaton(dfaEntity) as FSA; // Converte para o modelo
      final result = algorithms.DFAOperations.complement(dfa);
      if (result.isSuccess) {
        final resultEntity = _automatonToEntity(result.data!, model_automaton.AutomatonType.fsa);
        return Success(resultEntity);
      } else {
        return Failure(result.error!);
      }
    } catch (e) {
      return Failure('Erro no complemento do DFA: $e');
    }
  }

  @override
  Future<Result<AutomatonEntity>> unionDfa(AutomatonEntity aEntity, AutomatonEntity bEntity) async {
    try {
      final a = _entityToAutomaton(aEntity) as FSA; // Converte para o modelo
      final b = _entityToAutomaton(bEntity) as FSA; // Converte para o modelo
      final result = algorithms.DFAOperations.union(a, b);
      if (result.isSuccess) {
        final resultEntity = _automatonToEntity(result.data!, model_automaton.AutomatonType.fsa);
        return Success(resultEntity);
      } else {
        return Failure(result.error!);
      }
    } catch (e) {
      return Failure('Erro na união de DFAs: $e');
    }
  }

  @override
  Future<Result<AutomatonEntity>> intersectionDfa(AutomatonEntity aEntity, AutomatonEntity bEntity) async {
    try {
      final a = _entityToAutomaton(aEntity) as FSA; // Converte para o modelo
      final b = _entityToAutomaton(bEntity) as FSA; // Converte para o modelo
      final result = algorithms.DFAOperations.intersection(a, b);
      if (result.isSuccess) {
        final resultEntity = _automatonToEntity(result.data!, model_automaton.AutomatonType.fsa);
        return Success(resultEntity);
      } else {
        return Failure(result.error!);
      }
    } catch (e) {
      return Failure('Erro na interseção de DFAs: $e');
    }
  }

  @override
  Future<Result<AutomatonEntity>> differenceDfa(AutomatonEntity aEntity, AutomatonEntity bEntity) async {
    try {
      final a = _entityToAutomaton(aEntity) as FSA; // Converte para o modelo
      final b = _entityToAutomaton(bEntity) as FSA; // Converte para o modelo
      final result = algorithms.DFAOperations.difference(a, b);
      if (result.isSuccess) {
        final resultEntity = _automatonToEntity(result.data!, model_automaton.AutomatonType.fsa);
        return Success(resultEntity);
      } else {
        return Failure(result.error!);
      }
    } catch (e) {
      return Failure('Erro na diferença de DFAs: $e');
    }
  }

  @override
  Future<Result<AutomatonEntity>> prefixClosureDfa(AutomatonEntity dfaEntity) async {
    try {
      final dfa = _entityToAutomaton(dfaEntity) as FSA; // Converte para o modelo
      final result = algorithms.DFAOperations.prefixClosure(dfa);
      if (result.isSuccess) {
        final resultEntity = _automatonToEntity(result.data!, model_automaton.AutomatonType.fsa);
        return Success(resultEntity);
      } else {
        return Failure(result.error!);
      }
    } catch (e) {
      return Failure('Erro no fecho por prefixos: $e');
    }
  }

  @override
  Future<Result<AutomatonEntity>> suffixClosureDfa(AutomatonEntity dfaEntity) async {
    try {
      final dfa = _entityToAutomaton(dfaEntity) as FSA; // Converte para o modelo
      final result = algorithms.DFAOperations.suffixClosure(dfa);
      if (result.isSuccess) {
        final resultEntity = _automatonToEntity(result.data!, model_automaton.AutomatonType.fsa);
        return Success(resultEntity);
      } else {
        return Failure(result.error!);
      }
    } catch (e) {
      return Failure('Erro no fecho por sufixos: $e');
    }
  }

  @override
  Future<Result<AutomatonEntity>> regexToNfa(String regex) async {
    try {
      final result = regex_alg.RegexToNFAConverter.convert(regex);
      if (result.isSuccess) {
        final resultEntity = _automatonToEntity(result.data!, model_automaton.AutomatonType.fsa); // Converte de volta
        return Success(resultEntity);
      } else {
        return Failure(result.error!);
      }
    } catch (e) {
      return Failure('Erro na conversão ER → NFA: $e');
    }
  }

  @override
  Future<StringResult> dfaToRegex(AutomatonEntity dfaEntity, {bool allowLambda = false}) async {
    try {
      final dfa = _entityToAutomaton(dfaEntity) as FSA;
      final result = regex_alg.FAToRegexConverter.convert(dfa);
      if (result.isSuccess) {
        return Success(result.data!);
      } else {
        return Failure(result.error!);
      }
    } catch (e) {
      return Failure('Erro na conversão DFA → ER: $e');
    }
  }

  @override
  Future<GrammarResult> fsaToGrammar(AutomatonEntity fsaEntity) async {
    try {
      final fsa = _entityToAutomaton(fsaEntity) as FSA;
      final result = FSAToGrammarConverter.convert(fsa);
      final resultEntity = _grammarToEntity(result);
      return Success(resultEntity);
    } catch (e) {
      return Failure('Erro na conversão FSA → Gramática: $e');
    }
  }

  @override
  Future<BoolResult> areEquivalent(AutomatonEntity aEntity, AutomatonEntity bEntity) async {
    try {
      final a = _entityToAutomaton(aEntity) as FSA;
      final b = _entityToAutomaton(bEntity) as FSA;
      final result = EquivalenceChecker.areEquivalent(a, b);
      return Success(result);
    } catch (e) {
      return Failure('Erro na verificação de equivalência: $e');
    }
  }

  @override
  Future<Result<SimulationResult>> simulateWord(AutomatonEntity automatonEntity, String word) async {
    try {
      final automaton = _entityToAutomaton(automatonEntity) as FSA; // Converte para o modelo
      final simResult = algorithms.AutomatonSimulator.simulate(
        automaton,
        word,
        stepByStep: true,
      );

      if (simResult.isFailure) {
        return Failure(simResult.error!);
      }

      return Success(simResult.data!);
    } catch (e) {
      return Failure('Erro na simulação da palavra: $e');
    }
  }

  @override
  Future<Result<List<SimulationStep>>> createStepByStepSimulation(
    AutomatonEntity automatonEntity,
    String word,
  ) async {
    try {
      final automaton = _entityToAutomaton(automatonEntity) as FSA; // Converte para o modelo
      final simResult = algorithms.AutomatonSimulator.simulate(automaton, word);

      if (simResult.isFailure) {
        return Failure(simResult.error!);
      }

      return Success(simResult.data!.steps);
    } catch (e) {
      return Failure('Erro na simulação passo-a-passo: $e');
    }
  }

  // Helper methods for conversion between entities and core automaton objects
  model_automaton.Automaton _entityToAutomaton(AutomatonEntity entity) {
    final states = entity.states.map((s) => automaton_state.State(
<<<<<<< HEAD
      id: s.id,
      label: s.name,
      position: Vector2(s.x, s.y),
      isInitial: s.isInitial,
      isAccepting: s.isFinal,
    )).toSet();

    // Mapeia o estado inicial corretamente
    final initialState = entity.initialId != null 
      ? states.firstWhere((s) => s.id == entity.initialId) 
      : null;
=======
          id: s.id,
          label: s.name,
          position: Vector2(s.x, s.y),
          isInitial: s.isInitial,
          isAccepting: s.isFinal,
        )).toSet();

    final stateMap = {for (final state in states) state.id: state};

    final initialState = entity.initialId != null
        ? stateMap[entity.initialId]
        : states.firstWhereOrNull((s) => s.isInitial);
>>>>>>> ad7ba29b

    final transitions = <model_transition.Transition>{};
    entity.transitions.forEach((key, destinations) {
      final parts = key.split('|');
      if (parts.length != 2) {
        return;
      }

      final fromState = stateMap[parts[0]];
      if (fromState == null) {
        return;
      }

      final symbol = parts[1];
      final isLambda = _isLambdaSymbol(symbol);
      final transitionType = destinations.length > 1 || isLambda
          ? model_transition.TransitionType.nondeterministic
          : model_transition.TransitionType.deterministic;

      for (final destinationId in destinations) {
        final toState = stateMap[destinationId];
        if (toState == null) {
          continue;
        }

        transitions.add(fsa_transition.FSATransition(
          id: 't_${fromState.id}_${symbol}_${toState.id}',
          fromState: fromState,
          toState: toState,
          label: symbol,
          inputSymbols: isLambda ? const <String>{} : {symbol},
          lambdaSymbol: isLambda ? symbol : null,
          type: transitionType,
        ));
      }
    });

    final acceptingStates = states
        .where((state) => state.isAccepting)
        .toSet();

    final stateById = {for (final state in states) state.id: state};
    var transitionId = 1;

    entity.transitions.forEach((key, destinations) {
      final parts = key.split('|');
      if (parts.length != 2) {
        return;
      }

      final fromState = stateById[parts[0]];
      if (fromState == null) {
        return;
      }

      final symbol = parts[1];
      final isLambda = symbol == 'λ' || symbol == 'ε';

      for (final destinationId in destinations) {
        final toState = stateById[destinationId];
        if (toState == null) {
          continue;
        }

        transitions.add(FSATransition(
          id: 't${transitionId++}',
          fromState: fromState,
          toState: toState,
          label: symbol,
          inputSymbols: isLambda ? const {} : {symbol},
          lambdaSymbol: isLambda ? symbol : null,
          type: isLambda
              ? model_transition.TransitionType.epsilon
              : model_transition.TransitionType.deterministic,
        ));
      }
    });

    return FSA(
      id: entity.id,
      name: entity.name,
      states: states,
      transitions: transitions,
      alphabet: entity.alphabet,
      initialState: initialState,
      acceptingStates: acceptingStates,
      created: DateTime.now(),
      modified: DateTime.now(),
      bounds: const math.Rectangle(0, 0, 800, 600),
    );
  }

  AutomatonEntity _automatonToEntity(model_automaton.Automaton automaton, model_automaton.AutomatonType type) {
    final states = automaton.states.map((s) {
      final isInitial = automaton.initialState?.id == s.id;
      final isFinal = automaton.acceptingStates.any((acc) => acc.id == s.id);
      return StateEntity(
        id: s.id,
        name: s.label,
        x: s.position.x,
        y: s.position.y,
        isInitial: isInitial,
        isFinal: isFinal,
      );
    }).toList();

<<<<<<< HEAD
    final transitions = <String, List<String>>{};
=======
    final transitions = <String, Set<String>>{};
    for (final transition in automaton.transitions.whereType<fsa_transition.FSATransition>()) {
      final symbols = transition.isEpsilonTransition
          ? {transition.lambdaSymbol ?? 'ε'}
          : transition.inputSymbols;

      for (final symbol in symbols) {
        final key = '${transition.fromState.id}|$symbol';
        transitions.putIfAbsent(key, () => <String>{});
        transitions[key]!.add(transition.toState.id);
      }
    }

    final orderedTransitions = transitions.map(
      (key, value) {
        final destinations = value.toList()..sort();
        return MapEntry(key, destinations);
      },
    );
>>>>>>> ad7ba29b

    for (final transition in automaton.transitions) {
      if (transition is FSATransition) {
        final symbols = <String>{};
        if (transition.lambdaSymbol != null) {
          symbols.add(transition.lambdaSymbol!);
        } else {
          symbols.addAll(transition.inputSymbols);
        }

        for (final symbol in symbols) {
          final key = '${transition.fromState.id}|$symbol';
          transitions.putIfAbsent(key, () => <String>[]);
          transitions[key]!.add(transition.toState.id);
        }
      }
    }

    transitions.updateAll((key, value) {
      value.sort();
      return value;
    });

    return AutomatonEntity(
      id: automaton.id,
      name: automaton.name,
      type: AutomatonType.values.byName(type.name),
      states: states,
      transitions: orderedTransitions,
      alphabet: automaton.alphabet,
      initialId: automaton.initialState?.id,
      nextId: states.length,
    );
  }

  bool _isLambdaSymbol(String symbol) {
    final normalized = symbol.trim().toLowerCase();
    return normalized == 'ε' || normalized == 'lambda' || normalized == 'λ';
  }

  GrammarEntity _grammarToEntity(model_grammar.Grammar grammar) {
    final productions = grammar.productions.map((p) => ProductionEntity(
      id: p.id,
      leftSide: p.leftSide,
      rightSide: p.rightSide,
    )).toList();

    return GrammarEntity(
      id: grammar.id,
      name: grammar.name,
      terminals: grammar.terminals,
      nonTerminals: grammar.nonterminals,
      startSymbol: grammar.startSymbol,
      productions: productions,
    );
  }
}
<|MERGE_RESOLUTION|>--- conflicted
+++ resolved
@@ -276,7 +276,6 @@
   // Helper methods for conversion between entities and core automaton objects
   model_automaton.Automaton _entityToAutomaton(AutomatonEntity entity) {
     final states = entity.states.map((s) => automaton_state.State(
-<<<<<<< HEAD
       id: s.id,
       label: s.name,
       position: Vector2(s.x, s.y),
@@ -284,26 +283,15 @@
       isAccepting: s.isFinal,
     )).toSet();
 
-    // Mapeia o estado inicial corretamente
-    final initialState = entity.initialId != null 
-      ? states.firstWhere((s) => s.id == entity.initialId) 
-      : null;
-=======
-          id: s.id,
-          label: s.name,
-          position: Vector2(s.x, s.y),
-          isInitial: s.isInitial,
-          isAccepting: s.isFinal,
-        )).toSet();
-
     final stateMap = {for (final state in states) state.id: state};
 
     final initialState = entity.initialId != null
         ? stateMap[entity.initialId]
         : states.firstWhereOrNull((s) => s.isInitial);
->>>>>>> ad7ba29b
 
     final transitions = <model_transition.Transition>{};
+    var transitionId = 1;
+
     entity.transitions.forEach((key, destinations) {
       final parts = key.split('|');
       if (parts.length != 2) {
@@ -328,7 +316,7 @@
         }
 
         transitions.add(fsa_transition.FSATransition(
-          id: 't_${fromState.id}_${symbol}_${toState.id}',
+          id: 't${transitionId++}',
           fromState: fromState,
           toState: toState,
           label: symbol,
@@ -342,43 +330,6 @@
     final acceptingStates = states
         .where((state) => state.isAccepting)
         .toSet();
-
-    final stateById = {for (final state in states) state.id: state};
-    var transitionId = 1;
-
-    entity.transitions.forEach((key, destinations) {
-      final parts = key.split('|');
-      if (parts.length != 2) {
-        return;
-      }
-
-      final fromState = stateById[parts[0]];
-      if (fromState == null) {
-        return;
-      }
-
-      final symbol = parts[1];
-      final isLambda = symbol == 'λ' || symbol == 'ε';
-
-      for (final destinationId in destinations) {
-        final toState = stateById[destinationId];
-        if (toState == null) {
-          continue;
-        }
-
-        transitions.add(FSATransition(
-          id: 't${transitionId++}',
-          fromState: fromState,
-          toState: toState,
-          label: symbol,
-          inputSymbols: isLambda ? const {} : {symbol},
-          lambdaSymbol: isLambda ? symbol : null,
-          type: isLambda
-              ? model_transition.TransitionType.epsilon
-              : model_transition.TransitionType.deterministic,
-        ));
-      }
-    });
 
     return FSA(
       id: entity.id,
@@ -408,9 +359,6 @@
       );
     }).toList();
 
-<<<<<<< HEAD
-    final transitions = <String, List<String>>{};
-=======
     final transitions = <String, Set<String>>{};
     for (final transition in automaton.transitions.whereType<fsa_transition.FSATransition>()) {
       final symbols = transition.isEpsilonTransition
@@ -430,29 +378,6 @@
         return MapEntry(key, destinations);
       },
     );
->>>>>>> ad7ba29b
-
-    for (final transition in automaton.transitions) {
-      if (transition is FSATransition) {
-        final symbols = <String>{};
-        if (transition.lambdaSymbol != null) {
-          symbols.add(transition.lambdaSymbol!);
-        } else {
-          symbols.addAll(transition.inputSymbols);
-        }
-
-        for (final symbol in symbols) {
-          final key = '${transition.fromState.id}|$symbol';
-          transitions.putIfAbsent(key, () => <String>[]);
-          transitions[key]!.add(transition.toState.id);
-        }
-      }
-    }
-
-    transitions.updateAll((key, value) {
-      value.sort();
-      return value;
-    });
 
     return AutomatonEntity(
       id: automaton.id,
@@ -487,4 +412,4 @@
       productions: productions,
     );
   }
-}
+}