name: jflutter
description: "A modern, mobile-first Flutter application for learning formal language theory and automata. Interactive educational tool for finite automata, context-free grammars, and formal language concepts."
homepage: https://github.com/ThalesMMS/jflutter
repository: https://github.com/ThalesMMS/jflutter
issue_tracker: https://github.com/ThalesMMS/jflutter/issues
documentation: https://github.com/ThalesMMS/jflutter#readme

# The following line prevents the package from being accidentally published to
# pub.dev using `flutter pub publish`. This is preferred for private packages.
publish_to: 'none' # Remove this line if you wish to publish to pub.dev

# The following defines the version and build number for your application.
# A version number is three numbers separated by dots, like 1.2.43
# followed by an optional build number separated by a +.
# Both the version and the builder number may be overridden in flutter
# build by specifying --build-name and --build-number, respectively.
# In Android, build-name is used as versionName while build-number used as versionCode.
# Read more about Android versioning at https://developer.android.com/studio/publish/versioning
# In iOS, build-name is used as CFBundleShortVersionString while build-number is used as CFBundleVersion.
# Read more about iOS versioning at
# https://developer.apple.com/library/archive/documentation/General/Reference/InfoPlistKeyReference/Articles/CoreFoundationKeys.html
# In Windows, build-name is used as the major, minor, and patch parts
# of the product and file versions while build-number is used as the build suffix.
version: 1.0.0+1

environment:
  sdk: ^3.8.0
  flutter: ">=3.24.0"

# Dependencies specify other packages that your package needs in order to work.
# To automatically upgrade your package dependencies to the latest versions
# consider running `flutter pub upgrade --major-versions`. Alternatively,
# dependencies can be manually updated by changing the version numbers below to
# the latest version available on pub.dev. To see which dependencies have newer
# versions available, run `flutter pub outdated`.
dependencies:
  flutter:
    sdk: flutter

  # State persistence (localStorage analogue)
  shared_preferences: ^2.3.2

  # Save PNG to filesystem
  path_provider: ^2.1.4

  # Share sheet for PNG export
  share_plus: ^12.0.0

  # Clipboard support (built into Flutter)

  # Embedded Draw2D workspace
  webview_flutter: ^4.7.0

  # The following adds the Cupertino Icons font to your application.
  # Use with the CupertinoIcons class for iOS style icons.
  cupertino_icons: ^1.0.8

  # Embedded Draw2D canvas (WebView wrapper)
  webview_flutter: ^4.10.0
  
  # State management and dependency injection
  provider: ^6.1.2
  get_it: ^8.0.0
  riverpod: ^2.5.1
  flutter_riverpod: ^2.5.1
  
  # XML parsing for JFLAP file import
  xml: ^6.5.0
  
  # File picker for importing files
  file_picker: ^8.0.0+1
  
  # Gesture detection is built into Flutter
  
  # Vector math for positioning and calculations
  vector_math: ^2.1.4

  # Collection utilities
  collection: ^1.18.0
  petitparser: ^7.0.1
  freezed_annotation: ^3.1.0
  json_annotation: ^4.9.0
  webview_flutter: ^4.7.0

dev_dependencies:
  flutter_test:
    sdk: flutter
  test: ^1.24.0
  shared_preferences_platform_interface: ^2.4.1

  # The "flutter_lints" package below contains a set of recommended lints to
  # encourage good coding practices. The lint set provided by the package is
  # activated in the `analysis_options.yaml` file located at the root of your
  # package. See that file for information about deactivating specific lint
  # rules and activating additional ones.
  flutter_lints: ^6.0.0
  flutter_launcher_icons: ^0.14.4
  build_runner: ^2.7.1
  freezed: ^3.2.3
  json_serializable: ^6.11.1
  golden_toolkit: ^0.15.0

# For information on the generic Dart part of this file, see the
# following page: https://dart.dev/tools/pub/pubspec

# The following section is specific to Flutter packages.
flutter:

  # The following line ensures that the Material Icons font is
  # included with your application, so that you can use the icons in
  # the material Icons class.
  uses-material-design: true

  # To add assets to your application, add an assets section, like this:
  assets:
    # Finite automata examples
    - jflutter_js/examples/afd_binary_divisible_by_3.json
    - jflutter_js/examples/afd_ends_with_a.json
    - jflutter_js/examples/afd_parity_AB.json
    - jflutter_js/examples/afn_lambda_a_or_ab.json
    # Context-free grammar examples
    - jflutter_js/examples/glc_balanced_parentheses.json
    - jflutter_js/examples/glc_palindrome.json
    # Pushdown automaton example
    - jflutter_js/examples/apda_palindrome.json
    # Turing machine example
    - jflutter_js/examples/tm_binary_to_unary.json
<<<<<<< HEAD
    # Draw2D WebView bridge
    - assets/draw2d/index.html
    - assets/draw2d/editor.js
=======
# <<<<<<< codex/add-draw2d-mapping-and-event-handling
    - assets/draw2d/editor.html
    - assets/draw2d/editor.js
# =======
    # Draw2D prototype assets
    - assets/draw2d/
# >>>>>>> 003-ui-improvement-taskforce
>>>>>>> 05e0ceb3

flutter_launcher_icons:
  image_path: "icon.PNG"
  android: true
  ios: true
  remove_alpha_ios: true
  min_sdk_android: 21
  web:
    generate: true
    image_path: "icon.PNG"
    background_color: "#ffffff"
    theme_color: "#ffffff"
  macos:
    generate: true
    image_path: "icon.PNG"
  windows:
    generate: true
    image_path: "icon.PNG"

  # An image asset can refer to one or more resolution-specific "variants", see
  # https://flutter.dev/to/resolution-aware-images

  # For details regarding adding assets from package dependencies, see
  # https://flutter.dev/to/asset-from-package

  # To add custom fonts to your application, add a fonts section here,
  # in this "flutter" section. Each entry in this list should have a
  # "family" key with the font family name, and a "fonts" key with a
  # list giving the asset and other descriptors for the font. For
  # example:
  # fonts:
  #   - family: Schyler
  #     fonts:
  #       - asset: fonts/Schyler-Regular.ttf
  #       - asset: fonts/Schyler-Italic.ttf
  #         style: italic
  #   - family: Trajan Pro
  #     fonts:
  #       - asset: fonts/TrajanPro.ttf
  #       - asset: fonts/TrajanPro_Bold.ttf
  #         weight: 700
  #
  # For details regarding fonts from package dependencies,
  # see https://flutter.dev/to/font-from-package<|MERGE_RESOLUTION|>--- conflicted
+++ resolved
@@ -125,11 +125,11 @@
     - jflutter_js/examples/apda_palindrome.json
     # Turing machine example
     - jflutter_js/examples/tm_binary_to_unary.json
-<<<<<<< HEAD
+# <<<<<<< codex/document-bridge-envelope-and-message-schemas
     # Draw2D WebView bridge
     - assets/draw2d/index.html
     - assets/draw2d/editor.js
-=======
+# =======
 # <<<<<<< codex/add-draw2d-mapping-and-event-handling
     - assets/draw2d/editor.html
     - assets/draw2d/editor.js
@@ -137,7 +137,7 @@
     # Draw2D prototype assets
     - assets/draw2d/
 # >>>>>>> 003-ui-improvement-taskforce
->>>>>>> 05e0ceb3
+# >>>>>>> 003-ui-improvement-taskforce
 
 flutter_launcher_icons:
   image_path: "icon.PNG"
