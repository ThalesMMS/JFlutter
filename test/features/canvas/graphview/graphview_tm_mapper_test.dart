//
//  graphview_tm_mapper_test.dart
//  JFlutter
//
<<<<<<< HEAD
//  Este conjunto de testes garante que máquinas de Turing sejam convertidas em
//  estruturas do GraphView com estados, transições, direções de fita e múltiplas
//  fitas corretamente interpretadas para o canvas, incluindo ajustes de curvas e
//  posicionamento para manter a legibilidade visual.
=======
//  Avalia o GraphViewTmMapper na geração de grafos de máquinas de Turing, incluindo estados,
//  transições e direções de fita. Simula múltiplas fitas e anotações para assegurar que os dados
//  renderizados representem fielmente as operações do simulador.
>>>>>>> 2663bd80
//
//  Thales Matheus Mendonça Santos - October 2025
//

import 'dart:math' as math;

import 'package:test/test.dart';
import 'package:vector_math/vector_math_64.dart';

import 'package:jflutter/core/models/state.dart';
import 'package:jflutter/core/models/tm.dart';
import 'package:jflutter/core/models/tm_transition.dart';
import 'package:jflutter/core/models/transition.dart';
import 'package:jflutter/features/canvas/graphview/graphview_canvas_models.dart';
import 'package:jflutter/features/canvas/graphview/graphview_tm_mapper.dart';

void main() {
  group('GraphViewTmMapper', () {
    late State initialState;
    late State acceptingState;
    late TMTransition transition;
    late TM machine;

    setUp(() {
      initialState = State(
        id: 'q0',
        label: 'start',
        position: Vector2.zero(),
        isInitial: true,
        isAccepting: false,
      );
      acceptingState = State(
        id: 'q1',
        label: 'accept',
        position: Vector2(200, 140),
        isInitial: false,
        isAccepting: true,
      );
      transition = TMTransition(
        id: 't0',
        fromState: initialState,
        toState: acceptingState,
        label: 'a/b,R',
        controlPoint: Vector2(32, 28),
        type: TransitionType.deterministic,
        readSymbol: 'a',
        writeSymbol: 'b',
        direction: TapeDirection.right,
      );
      machine = TM(
        id: 'tm-1',
        name: 'Sample TM',
        states: {initialState, acceptingState},
        transitions: {transition},
        alphabet: {'a', 'b'},
        initialState: initialState,
        acceptingStates: {acceptingState},
        created: DateTime.utc(2023, 1, 1),
        modified: DateTime.utc(2023, 1, 1),
        bounds: const math.Rectangle<double>(0, 0, 400, 300),
        tapeAlphabet: {'a', 'b', 'B'},
        blankSymbol: 'B',
        tapeCount: 1,
        panOffset: Vector2.zero(),
        zoomLevel: 1,
      );
    });

    test('toSnapshot encodes TM states and transitions', () {
      final snapshot = GraphViewTmMapper.toSnapshot(machine);

      expect(snapshot.metadata.id, equals('tm-1'));
      expect(snapshot.metadata.name, equals('Sample TM'));
      expect(snapshot.metadata.alphabet, containsAll(['a', 'b']));

      expect(snapshot.nodes, hasLength(2));
      final nodeIds = snapshot.nodes.map((node) => node.id).toSet();
      expect(nodeIds, containsAll({'q0', 'q1'}));

      final edge = snapshot.edges.single;
      expect(edge.id, equals('t0'));
      expect(edge.readSymbol, equals('a'));
      expect(edge.writeSymbol, equals('b'));
      expect(edge.direction, equals(TapeDirection.right));
    });

    test('mergeIntoTemplate rebuilds TM from snapshot', () {
      final template = machine.copyWith(
        states: {initialState},
        transitions: {},
        acceptingStates: {initialState},
      );

      final snapshot = GraphViewAutomatonSnapshot(
        nodes: const [
          GraphViewCanvasNode(
            id: 'q0',
            label: 'start',
            x: 10,
            y: 20,
            isInitial: true,
            isAccepting: false,
          ),
          GraphViewCanvasNode(
            id: 'q1',
            label: 'accept',
            x: 180,
            y: 150,
            isInitial: false,
            isAccepting: true,
          ),
        ],
        edges: const [
          GraphViewCanvasEdge(
            id: 't0',
            fromStateId: 'q0',
            toStateId: 'q1',
            symbols: <String>[],
            controlPointX: 24,
            controlPointY: 30,
            readSymbol: 'c',
            writeSymbol: 'd',
            direction: TapeDirection.left,
          ),
        ],
        metadata: const GraphViewAutomatonMetadata(
          id: 'tm-1',
          name: 'Updated TM',
          alphabet: ['a', 'b', 'c', 'd'],
        ),
      );

      final rebuilt = GraphViewTmMapper.mergeIntoTemplate(snapshot, template);

      expect(rebuilt.states.length, equals(2));
      final rebuiltInitial =
          rebuilt.states.firstWhere((state) => state.id == 'q0');
      expect(rebuiltInitial.position.x, closeTo(10, 0.0001));
      expect(rebuiltInitial.position.y, closeTo(20, 0.0001));

      final rebuiltTransition = rebuilt.tmTransitions.single;
      expect(rebuiltTransition.readSymbol, equals('c'));
      expect(rebuiltTransition.writeSymbol, equals('d'));
      expect(rebuiltTransition.direction, equals(TapeDirection.left));
      expect(rebuiltTransition.label, equals('c/d,L'));

      expect(rebuilt.alphabet, containsAll({'a', 'b', 'c', 'd'}));
      expect(rebuilt.initialState?.id, equals('q0'));
      expect(rebuilt.acceptingStates.single.id, equals('q1'));
    });
  });
}<|MERGE_RESOLUTION|>--- conflicted
+++ resolved
@@ -2,16 +2,9 @@
 //  graphview_tm_mapper_test.dart
 //  JFlutter
 //
-<<<<<<< HEAD
-//  Este conjunto de testes garante que máquinas de Turing sejam convertidas em
-//  estruturas do GraphView com estados, transições, direções de fita e múltiplas
-//  fitas corretamente interpretadas para o canvas, incluindo ajustes de curvas e
-//  posicionamento para manter a legibilidade visual.
-=======
 //  Avalia o GraphViewTmMapper na geração de grafos de máquinas de Turing, incluindo estados,
 //  transições e direções de fita. Simula múltiplas fitas e anotações para assegurar que os dados
 //  renderizados representem fielmente as operações do simulador.
->>>>>>> 2663bd80
 //
 //  Thales Matheus Mendonça Santos - October 2025
 //
