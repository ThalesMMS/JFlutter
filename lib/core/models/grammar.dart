//
//  grammar.dart
//  JFlutter
//
<<<<<<< HEAD
//  Define a estrutura de gramáticas utilizadas nos algoritmos, armazenando
//  conjuntos de terminais, não-terminais, produções e metadados temporais.
//  Disponibiliza cópias imutáveis, serialização JSON e validações que garantem
//  consistência antes de análises ou conversões entre modelos.
=======
//  Estrutura de dados que modela gramáticas formais com conjuntos de símbolos,
//  produções e metadados temporais, oferecendo cópias imutáveis e suporte a
//  serialização. O tipo de gramática é preservado e validado para garantir
//  consistência dos algoritmos de parsing, enquanto regras são verificadas
//  contra símbolos declarados.
>>>>>>> 98ba1c70
//
//  Thales Matheus Mendonça Santos - October 2025
//
import 'production.dart';

/// Grammar model for formal language theory
class Grammar {
  /// Unique identifier for the grammar
  final String id;

  /// User-defined name for the grammar
  final String name;

  /// Set of terminal symbols
  final Set<String> terminals;

  /// Set of non-terminal symbols
  final Set<String> nonterminals;

  /// Non-terminals (alias for nonterminals)
  Set<String> get nonTerminals => nonterminals;

  /// Grammar start symbol
  final String startSymbol;

  /// Set of production rules
  final Set<Production> productions;

  /// Type of the grammar
  final GrammarType type;

  /// Creation timestamp
  final DateTime created;

  /// Last modification timestamp
  final DateTime modified;

  const Grammar({
    required this.id,
    required this.name,
    required this.terminals,
    required this.nonterminals,
    required this.startSymbol,
    required this.productions,
    required this.type,
    required this.created,
    required this.modified,
  });

  /// Creates a copy of this grammar with updated properties
  Grammar copyWith({
    String? id,
    String? name,
    Set<String>? terminals,
    Set<String>? nonterminals,
    String? startSymbol,
    Set<Production>? productions,
    GrammarType? type,
    DateTime? created,
    DateTime? modified,
  }) {
    return Grammar(
      id: id ?? this.id,
      name: name ?? this.name,
      terminals: terminals ?? this.terminals,
      nonterminals: nonterminals ?? this.nonterminals,
      startSymbol: startSymbol ?? this.startSymbol,
      productions: productions ?? this.productions,
      type: type ?? this.type,
      created: created ?? this.created,
      modified: modified ?? this.modified,
    );
  }

  /// Converts the grammar to a JSON representation
  Map<String, dynamic> toJson() {
    return {
      'id': id,
      'name': name,
      'terminals': terminals.toList(),
      'nonterminals': nonterminals.toList(),
      'startSymbol': startSymbol,
      'productions': productions.map((p) => p.toJson()).toList(),
      'type': type.name,
      'created': created.toIso8601String(),
      'modified': modified.toIso8601String(),
    };
  }

  /// Creates a grammar from a JSON representation
  factory Grammar.fromJson(Map<String, dynamic> json) {
    return Grammar(
      id: json['id'] as String,
      name: json['name'] as String,
      terminals: Set<String>.from(json['terminals'] as List),
      nonterminals: Set<String>.from(json['nonterminals'] as List),
      startSymbol: json['startSymbol'] as String,
      productions: (json['productions'] as List)
          .map((p) => Production.fromJson(p as Map<String, dynamic>))
          .toSet(),
      type: GrammarType.values.firstWhere(
        (e) => e.name == json['type'],
        orElse: () => GrammarType.contextFree,
      ),
      created: DateTime.parse(json['created'] as String),
      modified: DateTime.parse(json['modified'] as String),
    );
  }

  @override
  bool operator ==(Object other) {
    if (identical(this, other)) return true;
    return other is Grammar &&
        other.id == id &&
        other.name == name &&
        other.type == type;
  }

  @override
  int get hashCode {
    return Object.hash(id, name, type);
  }

  @override
  String toString() {
    return 'Grammar(id: $id, name: $name, type: $type, productions: ${productions.length})';
  }

  /// Validates the grammar properties
  List<String> validate() {
    final errors = <String>[];

    if (id.isEmpty) {
      errors.add('Grammar ID cannot be empty');
    }

    if (name.isEmpty) {
      errors.add('Grammar name cannot be empty');
    }

    if (startSymbol.isEmpty) {
      errors.add('Grammar must have a start symbol');
    }

    if (!nonterminals.contains(startSymbol)) {
      errors.add('Start symbol must be a non-terminal');
    }

    if (productions.isEmpty) {
      errors.add('Grammar must have at least one production');
    }

    for (final production in productions) {
      final productionErrors = production.validate();
      errors.addAll(
        productionErrors.map((e) => 'Production ${production.id}: $e'),
      );

      // Validate production symbols
      for (final symbol in production.leftSide) {
        if (!nonterminals.contains(symbol)) {
          errors.add(
            'Production ${production.id} references undefined non-terminal: $symbol',
          );
        }
      }

      for (final symbol in production.rightSide) {
        if (!terminals.contains(symbol) && !nonterminals.contains(symbol)) {
          errors.add(
            'Production ${production.id} references undefined symbol: $symbol',
          );
        }
      }
    }

    return errors;
  }

  /// Checks if the grammar is valid
  bool get isValid => validate().isEmpty;

  /// Gets the number of productions
  int get productionCount => productions.length;

  /// Gets the number of terminals
  int get terminalCount => terminals.length;

  /// Gets the number of non-terminals
  int get nonterminalCount => nonterminals.length;

  /// Gets all symbols (terminals and non-terminals)
  Set<String> get allSymbols => terminals.union(nonterminals);

  /// Gets all productions with a specific left-hand side
  Set<Production> getProductionsFor(String nonterminal) {
    return productions.where((p) => p.leftSide.contains(nonterminal)).toSet();
  }

  /// Gets all productions that produce a specific symbol
  Set<Production> getProductionsProducing(String symbol) {
    return productions.where((p) => p.rightSide.contains(symbol)).toSet();
  }

  /// Gets all productions that start with a specific symbol
  Set<Production> getProductionsStartingWith(String symbol) {
    return productions
        .where((p) => p.rightSide.isNotEmpty && p.rightSide.first == symbol)
        .toSet();
  }

  /// Gets all productions that end with a specific symbol
  Set<Production> getProductionsEndingWith(String symbol) {
    return productions
        .where((p) => p.rightSide.isNotEmpty && p.rightSide.last == symbol)
        .toSet();
  }

  /// Gets all lambda productions
  Set<Production> get lambdaProductions {
    return productions.where((p) => p.isLambda).toSet();
  }

  /// Gets all non-lambda productions
  Set<Production> get nonLambdaProductions {
    return productions.where((p) => !p.isLambda).toSet();
  }

  /// Gets all productions with a specific length on the right-hand side
  Set<Production> getProductionsWithRightSideLength(int length) {
    return productions.where((p) => p.rightSide.length == length).toSet();
  }

  /// Gets all productions with a specific length on the left-hand side
  Set<Production> getProductionsWithLeftSideLength(int length) {
    return productions.where((p) => p.leftSide.length == length).toSet();
  }

  /// Checks if the grammar has lambda productions
  bool get hasLambdaProductions => lambdaProductions.isNotEmpty;

  /// Checks if the grammar has unit productions
  bool get hasUnitProductions {
    return productions.any(
      (p) =>
          p.rightSide.length == 1 && nonterminals.contains(p.rightSide.first),
    );
  }

  /// Checks if the grammar has left recursion
  bool get hasLeftRecursion {
    for (final production in productions) {
      if (production.rightSide.isNotEmpty &&
          production.leftSide.contains(production.rightSide.first)) {
        return true;
      }
    }
    return false;
  }

  /// Checks if the grammar has right recursion
  bool get hasRightRecursion {
    for (final production in productions) {
      if (production.rightSide.isNotEmpty &&
          production.leftSide.contains(production.rightSide.last)) {
        return true;
      }
    }
    return false;
  }

  /// Gets all non-terminals that can derive lambda
  Set<String> get nullableNonterminals {
    final nullable = <String>{};
    bool changed = true;

    while (changed) {
      changed = false;
      for (final production in productions) {
        if (production.isLambda) {
          if (nullable.add(production.leftSide.first)) {
            changed = true;
          }
        } else if (production.rightSide.every(
          (symbol) => nullable.contains(symbol),
        )) {
          if (nullable.add(production.leftSide.first)) {
            changed = true;
          }
        }
      }
    }

    return nullable;
  }

  /// Gets all non-terminals that can derive terminal strings
  Set<String> get productiveNonterminals {
    final productive = <String>{};
    bool changed = true;

    while (changed) {
      changed = false;
      for (final production in productions) {
        if (production.rightSide.every(
          (symbol) => terminals.contains(symbol) || productive.contains(symbol),
        )) {
          if (productive.add(production.leftSide.first)) {
            changed = true;
          }
        }
      }
    }

    return productive;
  }

  /// Gets all non-terminals that are reachable from the start symbol
  Set<String> get reachableNonterminals {
    final reachable = <String>{startSymbol};
    bool changed = true;

    while (changed) {
      changed = false;
      for (final production in productions) {
        if (production.leftSide.any((symbol) => reachable.contains(symbol))) {
          for (final symbol in production.rightSide) {
            if (nonterminals.contains(symbol) && reachable.add(symbol)) {
              changed = true;
            }
          }
        }
      }
    }

    return reachable;
  }

  /// Gets all non-terminals that are useful (productive and reachable)
  Set<String> get usefulNonterminals {
    return productiveNonterminals.intersection(reachableNonterminals);
  }

  /// Gets all non-terminals that are useless
  Set<String> get uselessNonterminals {
    return nonterminals.difference(usefulNonterminals);
  }

  /// Checks if the grammar is reduced (no useless non-terminals)
  bool get isReduced => uselessNonterminals.isEmpty;

  /// Creates an empty grammar
  factory Grammar.empty({
    required String id,
    required String name,
    required GrammarType type,
  }) {
    final now = DateTime.now();
    return Grammar(
      id: id,
      name: name,
      terminals: {},
      nonterminals: {},
      startSymbol: '',
      productions: {},
      type: type,
      created: now,
      modified: now,
    );
  }

  /// Creates a simple regular grammar
  factory Grammar.simpleRegular({required String id, required String name}) {
    final now = DateTime.now();
    const production1 = Production(
      id: 'p1',
      leftSide: ['S'],
      rightSide: ['a', 'A'],
      isLambda: false,
      order: 1,
    );
    const production2 = Production(
      id: 'p2',
      leftSide: ['A'],
      rightSide: ['b'],
      isLambda: false,
      order: 2,
    );

    return Grammar(
      id: id,
      name: name,
      terminals: {'a', 'b'},
      nonterminals: {'S', 'A'},
      startSymbol: 'S',
      productions: {production1, production2},
      type: GrammarType.regular,
      created: now,
      modified: now,
    );
  }

  /// Creates a simple context-free grammar
  factory Grammar.simpleContextFree({
    required String id,
    required String name,
  }) {
    final now = DateTime.now();
    const production1 = Production(
      id: 'p1',
      leftSide: ['S'],
      rightSide: ['a', 'S', 'b'],
      isLambda: false,
      order: 1,
    );
    const production2 = Production(
      id: 'p2',
      leftSide: ['S'],
      rightSide: [],
      isLambda: true,
      order: 2,
    );

    return Grammar(
      id: id,
      name: name,
      terminals: {'a', 'b'},
      nonterminals: {'S'},
      startSymbol: 'S',
      productions: {production1, production2},
      type: GrammarType.contextFree,
      created: now,
      modified: now,
    );
  }
}

/// Types of grammars
enum GrammarType {
  /// Regular grammar
  regular,

  /// Context-free grammar
  contextFree,

  /// Context-sensitive grammar
  contextSensitive,

  /// Unrestricted grammar
  unrestricted,
}

/// Extension methods for GrammarType
extension GrammarTypeExtension on GrammarType {
  /// Returns a human-readable description of the grammar type
  String get description {
    switch (this) {
      case GrammarType.regular:
        return 'Regular Grammar';
      case GrammarType.contextFree:
        return 'Context-Free Grammar';
      case GrammarType.contextSensitive:
        return 'Context-Sensitive Grammar';
      case GrammarType.unrestricted:
        return 'Unrestricted Grammar';
    }
  }

  /// Returns the short name of the grammar type
  String get shortName {
    switch (this) {
      case GrammarType.regular:
        return 'Regular';
      case GrammarType.contextFree:
        return 'CFG';
      case GrammarType.contextSensitive:
        return 'CSG';
      case GrammarType.unrestricted:
        return 'Unrestricted';
    }
  }

  /// Returns the Chomsky hierarchy level
  int get chomskyLevel {
    switch (this) {
      case GrammarType.regular:
        return 3;
      case GrammarType.contextFree:
        return 2;
      case GrammarType.contextSensitive:
        return 1;
      case GrammarType.unrestricted:
        return 0;
    }
  }

  /// Returns whether this grammar type supports left recursion
  bool get supportsLeftRecursion {
    return this == GrammarType.contextFree ||
        this == GrammarType.contextSensitive ||
        this == GrammarType.unrestricted;
  }

  /// Returns whether this grammar type supports lambda productions
  bool get supportsLambdaProductions {
    return this == GrammarType.contextFree ||
        this == GrammarType.contextSensitive ||
        this == GrammarType.unrestricted;
  }
}<|MERGE_RESOLUTION|>--- conflicted
+++ resolved
@@ -2,18 +2,11 @@
 //  grammar.dart
 //  JFlutter
 //
-<<<<<<< HEAD
-//  Define a estrutura de gramáticas utilizadas nos algoritmos, armazenando
-//  conjuntos de terminais, não-terminais, produções e metadados temporais.
-//  Disponibiliza cópias imutáveis, serialização JSON e validações que garantem
-//  consistência antes de análises ou conversões entre modelos.
-=======
 //  Estrutura de dados que modela gramáticas formais com conjuntos de símbolos,
 //  produções e metadados temporais, oferecendo cópias imutáveis e suporte a
 //  serialização. O tipo de gramática é preservado e validado para garantir
 //  consistência dos algoritmos de parsing, enquanto regras são verificadas
 //  contra símbolos declarados.
->>>>>>> 98ba1c70
 //
 //  Thales Matheus Mendonça Santos - October 2025
 //
