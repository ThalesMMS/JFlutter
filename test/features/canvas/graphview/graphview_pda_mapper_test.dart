//
//  graphview_pda_mapper_test.dart
//  JFlutter
//
<<<<<<< HEAD
//  Suíte de testes que avalia o GraphViewPdaMapper responsável por converter
//  autômatos de pilha em modelos de canvas. Os cenários conferem o mapeamento de
//  estados iniciais e de aceitação, traduções de símbolos de pilha (incluindo λ)
//  e a atualização do grafo resultante ao sincronizar múltiplas transições.
//
//  Thales Matheus Mendonça Santos - October 2025
//
=======
//  Valida o GraphViewPdaMapper ao converter autômatos de pilha em estruturas de grafo, assegurando
//  que estados, transições e metadados de pilha sejam preservados. Exercita cenários com múltiplos
//  símbolos e ajustes geométricos para garantir compatibilidade com a renderização do canvas.
//
//  Thales Matheus Mendonça Santos - October 2025
//

>>>>>>> 2663bd80
import 'dart:math' as math;

import 'package:test/test.dart';
import 'package:vector_math/vector_math_64.dart';

import 'package:jflutter/core/models/pda.dart';
import 'package:jflutter/core/models/pda_transition.dart';
import 'package:jflutter/core/models/state.dart';
import 'package:jflutter/core/models/transition.dart';
import 'package:jflutter/features/canvas/graphview/graphview_canvas_models.dart';
import 'package:jflutter/features/canvas/graphview/graphview_pda_mapper.dart';

void main() {
  group('GraphViewPdaMapper', () {
    late State initialState;
    late State acceptingState;
    late PDATransition transition;
    late PDA basePda;

    setUp(() {
      initialState = State(
        id: 'q0',
        label: 'start',
        position: Vector2.zero(),
        isInitial: true,
        isAccepting: false,
      );
      acceptingState = State(
        id: 'q1',
        label: 'accept',
        position: Vector2(180, 120),
        isInitial: false,
        isAccepting: true,
      );
      transition = PDATransition(
        id: 't0',
        fromState: initialState,
        toState: acceptingState,
        label: 'a, Z/AZ',
        controlPoint: Vector2(40, 20),
        type: TransitionType.deterministic,
        inputSymbol: 'a',
        popSymbol: 'Z',
        pushSymbol: 'AZ',
        isLambdaInput: false,
        isLambdaPop: false,
        isLambdaPush: false,
      );
      basePda = PDA(
        id: 'pda-1',
        name: 'Sample PDA',
        states: {initialState, acceptingState},
        transitions: {transition},
        alphabet: {'a'},
        initialState: initialState,
        acceptingStates: {acceptingState},
        created: DateTime.utc(2023, 1, 1),
        modified: DateTime.utc(2023, 1, 1),
        bounds: const math.Rectangle<double>(0, 0, 400, 300),
        stackAlphabet: {'Z', 'A'},
        initialStackSymbol: 'Z',
        zoomLevel: 1,
        panOffset: Vector2.zero(),
      );
    });

    test('toSnapshot encodes PDA structure', () {
      final snapshot = GraphViewPdaMapper.toSnapshot(basePda);

      expect(snapshot.metadata.id, equals('pda-1'));
      expect(snapshot.metadata.name, equals('Sample PDA'));
      expect(snapshot.metadata.alphabet, contains('a'));

      expect(snapshot.nodes, hasLength(2));
      final nodeIds = snapshot.nodes.map((node) => node.id).toSet();
      expect(nodeIds, containsAll({'q0', 'q1'}));

      final encodedInitial =
          snapshot.nodes.firstWhere((node) => node.id == 'q0');
      expect(encodedInitial.isInitial, isTrue);
      expect(encodedInitial.x, closeTo(0, 0.0001));
      expect(encodedInitial.y, closeTo(0, 0.0001));

      expect(snapshot.edges, hasLength(1));
      final edge = snapshot.edges.single;
      expect(edge.id, equals('t0'));
      expect(edge.fromStateId, equals('q0'));
      expect(edge.toStateId, equals('q1'));
      expect(edge.readSymbol, equals('a'));
      expect(edge.popSymbol, equals('Z'));
      expect(edge.pushSymbol, equals('AZ'));
      expect(edge.isLambdaInput, isFalse);
      expect(edge.isLambdaPop, isFalse);
      expect(edge.isLambdaPush, isFalse);
    });

    test('mergeIntoTemplate rebuilds PDA from snapshot', () {
      final template = basePda.copyWith(
        states: {initialState},
        transitions: {},
        acceptingStates: {initialState},
      );

      final snapshot = GraphViewAutomatonSnapshot(
        nodes: const [
          GraphViewCanvasNode(
            id: 'q0',
            label: 'start',
            x: 12,
            y: 18,
            isInitial: true,
            isAccepting: false,
          ),
          GraphViewCanvasNode(
            id: 'q1',
            label: 'accept',
            x: 200,
            y: 140,
            isInitial: false,
            isAccepting: true,
          ),
        ],
        edges: const [
          GraphViewCanvasEdge(
            id: 't0',
            fromStateId: 'q0',
            toStateId: 'q1',
            symbols: <String>[],
            controlPointX: 40,
            controlPointY: 24,
            readSymbol: 'b',
            popSymbol: 'Z',
            pushSymbol: 'X',
            isLambdaInput: false,
            isLambdaPop: true,
            isLambdaPush: false,
          ),
        ],
        metadata: const GraphViewAutomatonMetadata(
          id: 'pda-1',
          name: 'Updated PDA',
          alphabet: ['a', 'b'],
        ),
      );

      final rebuilt = GraphViewPdaMapper.mergeIntoTemplate(snapshot, template);

      expect(rebuilt.states.length, equals(2));
      final rebuiltInitial =
          rebuilt.states.firstWhere((state) => state.id == 'q0');
      final rebuiltAccepting =
          rebuilt.states.firstWhere((state) => state.id == 'q1');
      expect(rebuiltInitial.position.x, closeTo(12, 0.0001));
      expect(rebuiltInitial.position.y, closeTo(18, 0.0001));
      expect(rebuiltAccepting.isAccepting, isTrue);

      final rebuiltTransition = rebuilt.pdaTransitions.single;
      expect(rebuiltTransition.inputSymbol, equals('b'));
      expect(rebuiltTransition.popSymbol, equals(''));
      expect(rebuiltTransition.pushSymbol, equals('X'));
      expect(rebuiltTransition.isLambdaPop, isTrue);
      expect(rebuiltTransition.label, equals('b, λ/X'));

      expect(rebuilt.alphabet, containsAll({'a', 'b'}));
      expect(rebuilt.stackAlphabet, containsAll({'Z', 'X'}));
      expect(rebuilt.initialState?.id, equals('q0'));
      expect(rebuilt.acceptingStates.single.id, equals('q1'));
    });
  });
}<|MERGE_RESOLUTION|>--- conflicted
+++ resolved
@@ -2,15 +2,6 @@
 //  graphview_pda_mapper_test.dart
 //  JFlutter
 //
-<<<<<<< HEAD
-//  Suíte de testes que avalia o GraphViewPdaMapper responsável por converter
-//  autômatos de pilha em modelos de canvas. Os cenários conferem o mapeamento de
-//  estados iniciais e de aceitação, traduções de símbolos de pilha (incluindo λ)
-//  e a atualização do grafo resultante ao sincronizar múltiplas transições.
-//
-//  Thales Matheus Mendonça Santos - October 2025
-//
-=======
 //  Valida o GraphViewPdaMapper ao converter autômatos de pilha em estruturas de grafo, assegurando
 //  que estados, transições e metadados de pilha sejam preservados. Exercita cenários com múltiplos
 //  símbolos e ajustes geométricos para garantir compatibilidade com a renderização do canvas.
@@ -18,7 +9,6 @@
 //  Thales Matheus Mendonça Santos - October 2025
 //
 
->>>>>>> 2663bd80
 import 'dart:math' as math;
 
 import 'package:test/test.dart';
