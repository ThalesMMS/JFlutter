--- conflicted
+++ resolved
@@ -106,7 +106,7 @@
           .toSet(),
       created: DateTime.parse(json['created'] as String),
       modified: DateTime.parse(json['modified'] as String),
-<<<<<<< HEAD
+// <<<<<<< codex/provide-a-prompt-for-task-generation
       bounds: math.Rectangle(
         (boundsData?['x'] as num?)?.toDouble() ?? 0.0,
         (boundsData?['y'] as num?)?.toDouble() ?? 0.0,
@@ -118,11 +118,11 @@
         (panOffsetData?['x'] as num?)?.toDouble() ?? 0.0,
         (panOffsetData?['y'] as num?)?.toDouble() ?? 0.0,
       ),
-=======
+// =======
       bounds: _parseBounds(json['bounds'] as Map<String, dynamic>),
       zoomLevel: (json['zoomLevel'] as num?)?.toDouble() ?? 1.0,
       panOffset: _parsePanOffset(json['panOffset'] as Map<String, dynamic>?),
->>>>>>> f674eb58
+// >>>>>>> 002-dois-objetivos-principais
     );
   }
 
