import 'package:flutter/material.dart';

import 'automaton_canvas_tool.dart';

/// Unified control surface for mobile automaton editors.
///
/// The widget groups primary workspace actions (simulation, algorithms, metrics)
/// together with the core canvas controls so touch users no longer depend on
/// floating buttons sprinkled across each page. All handlers are optional so the
/// host page can tailor the surface to the available capabilities.
class MobileAutomatonControls extends StatelessWidget {
  const MobileAutomatonControls({
    super.key,
    this.enableToolSelection = false,
    this.activeTool = AutomatonCanvasTool.selection,
    this.onSelectTool,
    required this.onAddState,
    this.onAddTransition,
    required this.onZoomIn,
    required this.onZoomOut,
    required this.onFitToContent,
    required this.onResetView,
    this.onClear,
    this.onUndo,
    this.onRedo,
    this.statusMessage,
    this.canUndo = false,
    this.canRedo = false,
    this.onSimulate,
    this.isSimulationEnabled = true,
    this.onAlgorithms,
    this.isAlgorithmsEnabled = true,
    this.onMetrics,
    this.isMetricsEnabled = true,
  })  : assert(
          !enableToolSelection || onSelectTool != null,
          'onSelectTool must be provided when tool selection is enabled.',
        ),
        assert(
          !enableToolSelection || onAddTransition != null,
          'onAddTransition must be provided when tool selection is enabled.',
        );

  final bool enableToolSelection;
  final AutomatonCanvasTool activeTool;
  final VoidCallback? onSelectTool;
  final VoidCallback onAddState;
  final VoidCallback? onAddTransition;
  final VoidCallback onZoomIn;
  final VoidCallback onZoomOut;
  final VoidCallback onFitToContent;
  final VoidCallback onResetView;
  final VoidCallback? onClear;
  final VoidCallback? onUndo;
  final VoidCallback? onRedo;
  final String? statusMessage;
  final bool canUndo;
  final bool canRedo;
  final VoidCallback? onSimulate;
  final bool isSimulationEnabled;
  final VoidCallback? onAlgorithms;
  final bool isAlgorithmsEnabled;
  final VoidCallback? onMetrics;
  final bool isMetricsEnabled;

  @override
  Widget build(BuildContext context) {
    final theme = Theme.of(context);
    final colorScheme = theme.colorScheme;
    final textTheme = theme.textTheme;

    final primaryActions = <_ControlAction>[
      if (onSimulate != null)
        _ControlAction(
          icon: Icons.play_arrow,
          tooltip: 'Simulate',
          onPressed: isSimulationEnabled ? onSimulate : null,
        ),
      if (onAlgorithms != null)
        _ControlAction(
          icon: Icons.auto_awesome,
          tooltip: 'Algorithms',
          onPressed: isAlgorithmsEnabled ? onAlgorithms : null,
        ),
      if (onMetrics != null)
        _ControlAction(
          icon: Icons.bar_chart,
          tooltip: 'Metrics',
          onPressed: isMetricsEnabled ? onMetrics : null,
        ),
    ];

    final canvasActions = <_ControlAction>[
      if (onUndo != null)
        _ControlAction(
          icon: Icons.undo,
          tooltip: 'Undo',
          onPressed: canUndo ? onUndo : null,
        ),
      if (onRedo != null)
        _ControlAction(
          icon: Icons.redo,
          tooltip: 'Redo',
          onPressed: canRedo ? onRedo : null,
        ),
      if (enableToolSelection)
        _ControlAction(
          icon: Icons.pan_tool,
          label: 'Select',
          onPressed: onSelectTool,
          isToggle: true,
          isSelected: activeTool == AutomatonCanvasTool.selection,
        ),
      _ControlAction(
        icon: Icons.add,
        tooltip: 'Add state',
        onPressed: onAddState,
        isToggle: enableToolSelection,
        isSelected: enableToolSelection &&
            activeTool == AutomatonCanvasTool.addState,
      ),
      if (onAddTransition != null)
        _ControlAction(
          icon: Icons.arrow_right_alt,
          label: 'Add transition',
          onPressed: onAddTransition,
          isToggle: enableToolSelection,
          isSelected: enableToolSelection &&
              activeTool == AutomatonCanvasTool.transition,
        ),
      _ControlAction(
        icon: Icons.zoom_in,
        tooltip: 'Zoom in',
        onPressed: onZoomIn,
      ),
      _ControlAction(
        icon: Icons.zoom_out,
        tooltip: 'Zoom out',
        onPressed: onZoomOut,
      ),
      _ControlAction(
        icon: Icons.fit_screen,
        tooltip: 'Fit to content',
        onPressed: onFitToContent,
      ),
      _ControlAction(
        icon: Icons.center_focus_strong,
        tooltip: 'Reset view',
        onPressed: onResetView,
      ),
      if (onClear != null)
        _ControlAction(
          icon: Icons.delete_outline,
          tooltip: 'Clear canvas',
          onPressed: onClear,
        ),
    ];

    return Align(
      alignment: Alignment.bottomCenter,
      child: SafeArea(
        minimum: const EdgeInsets.symmetric(horizontal: 12, vertical: 8),
        child: ConstrainedBox(
          constraints: const BoxConstraints(maxWidth: 560),
          child: Material(
            borderRadius: BorderRadius.circular(20),
            color: colorScheme.surface,
            elevation: 10,
            child: Padding(
              padding: const EdgeInsets.symmetric(horizontal: 12, vertical: 10),
              child: Column(
                mainAxisSize: MainAxisSize.min,
                crossAxisAlignment: CrossAxisAlignment.stretch,
                children: [
                  if (primaryActions.isNotEmpty)
                    Wrap(
                      alignment: WrapAlignment.center,
                      spacing: 8,
                      runSpacing: 8,
                      children: primaryActions
                          .map(
                            (action) => _MobileControlButton(
                              action: action,
                              style: _ButtonStyleVariant.filled,
                            ),
                          )
                          .toList(),
                    ),
                  if (primaryActions.isNotEmpty && canvasActions.isNotEmpty)
                    const SizedBox(height: 8),
                  if (canvasActions.isNotEmpty)
                    Wrap(
                      alignment: WrapAlignment.center,
                      spacing: 8,
                      runSpacing: 8,
                      children: canvasActions
                          .map(
                            (action) => _MobileControlButton(
                              action: action,
                              style: _ButtonStyleVariant.tonal,
                            ),
                          )
                          .toList(),
                    ),
                  if (statusMessage != null && statusMessage!.isNotEmpty)
                    Padding(
                      padding: const EdgeInsets.only(top: 10),
                      child: Text(
                        statusMessage!,
                        style: textTheme.bodySmall?.copyWith(
                          color: colorScheme.onSurfaceVariant,
                        ),
                        textAlign: TextAlign.center,
                      ),
                    ),
                ],
              ),
            ),
          ),
        ),
      ),
    );
  }
}

enum _ButtonStyleVariant { filled, tonal }

class _ControlAction {
  const _ControlAction({
    required this.icon,
    required this.tooltip,
    required this.onPressed,
    this.isToggle = false,
    this.isSelected = false,
  });

  final IconData icon;
  final String tooltip;
  final VoidCallback? onPressed;
  final bool isToggle;
  final bool isSelected;
}

class _MobileControlButton extends StatelessWidget {
  const _MobileControlButton({
    required this.action,
    this.style = _ButtonStyleVariant.filled,
  });

  final _ControlAction action;
  final _ButtonStyleVariant style;

  @override
  Widget build(BuildContext context) {
    final ButtonStyle buttonStyle = IconButton.styleFrom(
      padding: const EdgeInsets.all(8),
      visualDensity: VisualDensity.compact,
      minimumSize: const Size.square(40),
      shape: const CircleBorder(),
    );

<<<<<<< HEAD
    var buttonStyle = switch (style) {
      _ButtonStyleVariant.filled => FilledButton.styleFrom(
          padding: const EdgeInsets.symmetric(horizontal: 16, vertical: 14),
=======
    final Widget button = switch (style) {
      _ButtonStyleVariant.filled => IconButton.filled(
          onPressed: action.onPressed,
          style: buttonStyle,
          icon: Icon(action.icon),
>>>>>>> 1d00256c
        ),
      _ButtonStyleVariant.tonal => IconButton.filledTonal(
          onPressed: action.onPressed,
          style: buttonStyle,
          icon: Icon(action.icon),
        ),
    };

<<<<<<< HEAD
    if (action.isToggle) {
      final isSelected = action.isSelected && action.onPressed != null;
      buttonStyle = buttonStyle.merge(
        FilledButton.styleFrom(
          backgroundColor: isSelected
              ? colorScheme.secondaryContainer
              : colorScheme.surfaceContainerHigh,
          foregroundColor: isSelected
              ? colorScheme.onSecondaryContainer
              : colorScheme.onSurface,
        ),
      );
    }

    return FilledButton.icon(
      style: buttonStyle,
      onPressed: action.onPressed,
      icon: Icon(action.icon),
      label: Text(action.label),
=======
    return Tooltip(
      message: action.tooltip,
      child: Semantics(
        label: action.tooltip,
        button: true,
        enabled: action.onPressed != null,
        child: button,
      ),
>>>>>>> 1d00256c
    );
  }
}<|MERGE_RESOLUTION|>--- conflicted
+++ resolved
@@ -228,17 +228,29 @@
 class _ControlAction {
   const _ControlAction({
     required this.icon,
-    required this.tooltip,
+    this.tooltip,
+    this.label,
     required this.onPressed,
     this.isToggle = false,
     this.isSelected = false,
   });
 
   final IconData icon;
-  final String tooltip;
+
+  /// Texto mostrado no Tooltip. Se não vier, caímos para [label] (se houver).
+  final String? tooltip;
+
+  /// Rótulo opcional pensado pelo branch "codex". Hoje é usado apenas para
+  /// acessibilidade/tooltip fallback (mantém compatibilidade sem quebrar UI).
+  final String? label;
+
   final VoidCallback? onPressed;
   final bool isToggle;
   final bool isSelected;
+
+  String get effectiveTooltip => (tooltip?.trim().isNotEmpty == true)
+      ? tooltip!
+      : (label ?? '');
 }
 
 class _MobileControlButton extends StatelessWidget {
@@ -252,62 +264,57 @@
 
   @override
   Widget build(BuildContext context) {
-    final ButtonStyle buttonStyle = IconButton.styleFrom(
+    final colorScheme = Theme.of(context).colorScheme;
+
+    // Base para todos os ícones (circular, compacto).
+    final baseStyle = IconButton.styleFrom(
       padding: const EdgeInsets.all(8),
       visualDensity: VisualDensity.compact,
       minimumSize: const Size.square(40),
       shape: const CircleBorder(),
     );
 
-<<<<<<< HEAD
-    var buttonStyle = switch (style) {
-      _ButtonStyleVariant.filled => FilledButton.styleFrom(
-          padding: const EdgeInsets.symmetric(horizontal: 16, vertical: 14),
-=======
+    // Aplica cores de "toggle selecionado" quando aplicável.
+    final bool canPress = action.onPressed != null;
+    final bool selected = action.isToggle && action.isSelected && canPress;
+
+    // Cores para estado selecionado vs normal (herda do tema).
+    final ButtonStyle effectiveStyle = baseStyle.merge(
+      IconButton.styleFrom(
+        backgroundColor: selected
+            ? colorScheme.secondaryContainer
+            : null, // deixa default quando não selecionado
+        foregroundColor: selected
+            ? colorScheme.onSecondaryContainer
+            : null,
+      ),
+    );
+
     final Widget button = switch (style) {
       _ButtonStyleVariant.filled => IconButton.filled(
           onPressed: action.onPressed,
-          style: buttonStyle,
+          style: effectiveStyle,
           icon: Icon(action.icon),
->>>>>>> 1d00256c
         ),
       _ButtonStyleVariant.tonal => IconButton.filledTonal(
           onPressed: action.onPressed,
-          style: buttonStyle,
+          style: effectiveStyle,
           icon: Icon(action.icon),
         ),
     };
 
-<<<<<<< HEAD
-    if (action.isToggle) {
-      final isSelected = action.isSelected && action.onPressed != null;
-      buttonStyle = buttonStyle.merge(
-        FilledButton.styleFrom(
-          backgroundColor: isSelected
-              ? colorScheme.secondaryContainer
-              : colorScheme.surfaceContainerHigh,
-          foregroundColor: isSelected
-              ? colorScheme.onSecondaryContainer
-              : colorScheme.onSurface,
-        ),
-      );
-    }
-
-    return FilledButton.icon(
-      style: buttonStyle,
-      onPressed: action.onPressed,
-      icon: Icon(action.icon),
-      label: Text(action.label),
-=======
+    // Mantém acessibilidade e tooltip (fallback para label se tooltip não vier).
+    final String tip = action.effectiveTooltip;
+
     return Tooltip(
-      message: action.tooltip,
+      message: tip,
       child: Semantics(
-        label: action.tooltip,
+        label: tip.isNotEmpty ? tip : null,
         button: true,
-        enabled: action.onPressed != null,
+        enabled: canPress,
+        toggled: action.isToggle ? selected : null,
         child: button,
       ),
->>>>>>> 1d00256c
     );
   }
 }