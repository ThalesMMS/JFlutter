import 'dart:math';
import 'package:collection/collection.dart';
import 'package:flutter/foundation.dart';
import 'package:flutter_riverpod/flutter_riverpod.dart';
import 'package:vector_math/vector_math_64.dart';
import '../../core/algorithms/automaton_simulator.dart';
import '../../core/algorithms/dfa_completer.dart';
import '../../core/algorithms/dfa_minimizer.dart';
import '../../core/algorithms/equivalence_checker.dart';
import '../../core/algorithms/fa_to_regex_converter.dart';
import '../../core/algorithms/fsa_to_grammar_converter.dart';
import '../../core/algorithms/nfa_to_dfa_converter.dart';
import '../../core/algorithms/regex_to_nfa_converter.dart';
import '../../core/models/fsa.dart';
import '../../core/models/fsa_transition.dart';
import '../../core/models/state.dart';
import '../../core/models/transition.dart';
import '../../core/models/grammar.dart';
import '../../core/models/simulation_result.dart' as sim_result;
import '../../core/entities/automaton_entity.dart';
import '../../data/services/automaton_service.dart';
import '../../core/repositories/automaton_repository.dart';
import '../../core/services/trace_persistence_service.dart';
import '../../core/utils/automaton_patch.dart';
import '../../features/layout/layout_repository_impl.dart';

/// Provider for automaton state management
class AutomatonProvider extends StateNotifier<AutomatonState> {
  final AutomatonService _automatonService;
  final LayoutRepository _layoutRepository;
  final TracePersistenceService? _tracePersistenceService;

  AutomatonProvider({
    required AutomatonService automatonService,
    required LayoutRepository layoutRepository,
    TracePersistenceService? tracePersistenceService,
  }) : _automatonService = automatonService,
       _layoutRepository = layoutRepository,
       _tracePersistenceService = tracePersistenceService,
       super(const AutomatonState());

  /// Creates a new automaton
  Future<void> createAutomaton({
    required String name,
    String? description,
    required List<String> alphabet,
  }) async {
    state = state.copyWith(isLoading: true, error: null);

    try {
      // Create a simple automaton with one state
      final result = _automatonService.createAutomaton(
        CreateAutomatonRequest(
          name: name,
          description: description,
          states: const [
            StateData(
              id: 'q0',
              name: 'q0',
              position: Point(100, 100),
              isInitial: true,
              isAccepting: false,
            ),
          ],
          transitions: const [],
          alphabet: alphabet,
          bounds: const Rect(0, 0, 400, 300),
        ),
      );

      if (result.isSuccess) {
        state = state.copyWith(currentAutomaton: result.data, isLoading: false);
      } else {
        state = state.copyWith(isLoading: false, error: result.error);
      }
    } catch (e) {
      state = state.copyWith(
        isLoading: false,
        error: 'Error creating automaton: $e',
      );
    }
  }

  /// Updates the current automaton
  void updateAutomaton(FSA automaton) {
    state = state.copyWith(
      currentAutomaton: automaton,
      equivalenceResult: null,
      equivalenceDetails: null,
    );
  }

<<<<<<< HEAD
  /// Adds a new state or updates an existing one using coordinates supplied by
  /// the Draw2D canvas bridge.
  void addState({
    required String id,
    required String label,
    required double x,
    required double y,
    bool? isInitial,
    bool? isAccepting,
  }) {
    _mutateAutomaton((current) {
      final List<State> updatedStates = [];
      bool found = false;

      for (final state in current.states) {
        if (state.id == id) {
          updatedStates.add(
            state.copyWith(
              label: label,
              position: Vector2(x, y),
              isInitial: isInitial ?? state.isInitial,
              isAccepting: isAccepting ?? state.isAccepting,
            ),
          );
          found = true;
        } else {
          updatedStates.add(state);
        }
      }

      if (!found) {
        updatedStates.add(
          State(
            id: id,
            label: label,
            position: Vector2(x, y),
            isInitial: isInitial ?? current.states.isEmpty,
            isAccepting: isAccepting ?? false,
          ),
        );
      }

      List<State> normalizedStates = updatedStates;
      if (isInitial == true) {
        normalizedStates = updatedStates
            .map(
              (state) => state.id == id
                  ? state.copyWith(isInitial: true)
                  : state.copyWith(isInitial: false),
            )
            .toList();
      } else if (isInitial == false) {
        normalizedStates = updatedStates
            .map(
              (state) => state.id == id
                  ? state.copyWith(isInitial: false)
                  : state,
            )
            .toList();
      }

      final statesById = {for (final state in normalizedStates) state.id: state};
      final updatedTransitions = _rebindTransitions(
        current.transitions.whereType<FSATransition>(),
        statesById,
      );

      final initialStateId = isInitial == true
          ? id
          : current.initialState?.id ??
              normalizedStates.firstWhereOrNull((state) => state.isInitial)?.id;
      final initialState =
          initialStateId != null ? statesById[initialStateId] : null;

      final acceptingStates = statesById.values
          .where((state) => state.isAccepting)
          .toSet();

      return current.copyWith(
        states: statesById.values.toSet(),
        transitions: updatedTransitions.map<Transition>((t) => t).toSet(),
        initialState: initialState,
        acceptingStates: acceptingStates,
        modified: DateTime.now(),
      );
    });
  }

  /// Moves a state to a new position on the canvas.
  void moveState({
    required String id,
    required double x,
    required double y,
  }) {
    _mutateAutomaton((current) {
      final updatedStates = current.states
          .map(
            (state) => state.id == id
                ? state.copyWith(position: Vector2(x, y))
                : state,
          )
          .toList();
      final statesById = {for (final state in updatedStates) state.id: state};
      final updatedTransitions = _rebindTransitions(
        current.transitions.whereType<FSATransition>(),
        statesById,
      );

      final initialStateId = current.initialState?.id;
      final acceptingStates = statesById.values
          .where((state) => state.isAccepting)
          .toSet();

      return current.copyWith(
        states: statesById.values.toSet(),
        transitions: updatedTransitions.map<Transition>((t) => t).toSet(),
        initialState:
            initialStateId != null ? statesById[initialStateId] : null,
        acceptingStates: acceptingStates,
        modified: DateTime.now(),
      );
    });
  }

  /// Adds or updates a transition in the automaton.
  void addOrUpdateTransition({
    required String id,
    required String fromStateId,
    required String toStateId,
    required String label,
    double? controlPointX,
    double? controlPointY,
  }) {
    _mutateAutomaton((current) {
      final statesById = {
        for (final state in current.states) state.id: state,
      };
      final fromState = statesById[fromStateId];
      final toState = statesById[toStateId];
      if (fromState == null || toState == null) {
        return current;
      }

      final parsedLabel = _parseTransitionLabel(label);
      final transitions = current.transitions.whereType<FSATransition>().toList();
      final existingIndex =
          transitions.indexWhere((transition) => transition.id == id);

      final controlPoint = controlPointX != null && controlPointY != null
          ? Vector2(controlPointX, controlPointY)
          : null;

      if (existingIndex >= 0) {
        final existing = transitions[existingIndex];
        transitions[existingIndex] = existing.copyWith(
          fromState: fromState,
          toState: toState,
          label: label,
          controlPoint: controlPoint ?? existing.controlPoint,
          inputSymbols: parsedLabel.symbols,
          lambdaSymbol: parsedLabel.lambdaSymbol,
        );
      } else {
        transitions.add(
          FSATransition(
            id: id,
            fromState: fromState,
            toState: toState,
            label: label,
            controlPoint: controlPoint,
            inputSymbols: parsedLabel.symbols,
            lambdaSymbol: parsedLabel.lambdaSymbol,
          ),
        );
      }

      final updatedAlphabet = _mergeAlphabet(
        current.alphabet,
        parsedLabel.symbols,
      );

      return current.copyWith(
        transitions: transitions.map<Transition>((t) => t).toSet(),
        alphabet: updatedAlphabet,
        modified: DateTime.now(),
      );
    });
  }

  /// Updates the label of an existing state.
  void updateStateLabel({
    required String id,
    required String label,
  }) {
    _mutateAutomaton((current) {
      final updatedStates = current.states
          .map(
            (state) => state.id == id
                ? state.copyWith(label: label)
                : state,
          )
          .toList();
      final statesById = {for (final state in updatedStates) state.id: state};
      final updatedTransitions = _rebindTransitions(
        current.transitions.whereType<FSATransition>(),
        statesById,
      );

      final initialStateId = current.initialState?.id;
      final acceptingStates = statesById.values
          .where((state) => state.isAccepting)
          .toSet();

      return current.copyWith(
        states: statesById.values.toSet(),
        transitions: updatedTransitions.map<Transition>((t) => t).toSet(),
        initialState:
            initialStateId != null ? statesById[initialStateId] : null,
        acceptingStates: acceptingStates,
        modified: DateTime.now(),
      );
    });
  }

  /// Updates the label (and symbol set) of an existing transition.
  void updateTransitionLabel({
    required String id,
    required String label,
  }) {
    _mutateAutomaton((current) {
      final transitions = current.transitions.whereType<FSATransition>().toList();
      final index = transitions.indexWhere((transition) => transition.id == id);
      if (index < 0) {
        return current;
      }

      final parsedLabel = _parseTransitionLabel(label);
      final existing = transitions[index];
      transitions[index] = existing.copyWith(
        label: label,
        inputSymbols: parsedLabel.symbols,
        lambdaSymbol: parsedLabel.lambdaSymbol,
      );

      final updatedAlphabet = _mergeAlphabet(
        current.alphabet,
        parsedLabel.symbols,
      );

      return current.copyWith(
        transitions: transitions.map<Transition>((t) => t).toSet(),
        alphabet: updatedAlphabet,
        modified: DateTime.now(),
      );
    });
  }

  void _mutateAutomaton(FSA Function(FSA current) transform) {
    final current = state.currentAutomaton ?? _createEmptyAutomaton();
    final updated = transform(current);
    if (identical(updated, state.currentAutomaton)) {
      return;
    }

    state = state.copyWith(
      currentAutomaton: updated,
      simulationResult: null,
      regexResult: null,
      grammarResult: null,
      equivalenceResult: null,
      equivalenceDetails: null,
      error: null,
    );
  }

  Set<FSATransition> _rebindTransitions(
    Iterable<FSATransition> transitions,
    Map<String, State> statesById,
  ) {
    return transitions
        .map(
          (transition) => transition.copyWith(
            fromState:
                statesById[transition.fromState.id] ?? transition.fromState,
            toState: statesById[transition.toState.id] ?? transition.toState,
          ),
        )
        .toSet();
  }

  ({Set<String> symbols, String? lambdaSymbol}) _parseTransitionLabel(
    String label,
  ) {
    final trimmed = label.trim();
    if (trimmed.isEmpty) {
      return (symbols: <String>{}, lambdaSymbol: null);
    }

    final normalized = trimmed.replaceAll(RegExp(r'\s+'), '');
    final lower = normalized.toLowerCase();
    if (lower == 'ε' || lower == 'lambda' || lower == 'λ') {
      return (symbols: <String>{}, lambdaSymbol: 'ε');
    }

    final parts = normalized
        .split(',')
        .map((symbol) => symbol.trim())
        .where((symbol) => symbol.isNotEmpty)
        .toSet();
    return (symbols: parts, lambdaSymbol: null);
  }

  Set<String> _mergeAlphabet(Set<String> alphabet, Set<String> additions) {
    final filtered = additions
        .map((symbol) => symbol.trim())
        .where(
          (symbol) =>
              symbol.isNotEmpty &&
              symbol != 'ε' &&
              symbol != 'λ' &&
              symbol.toLowerCase() != 'lambda',
        )
        .toSet();
    return {...alphabet, ...filtered};
  }

  FSA _createEmptyAutomaton() {
    final now = DateTime.now();
    return FSA(
      id: 'automaton_${now.microsecondsSinceEpoch}',
      name: 'Untitled Automaton',
      states: <State>{},
      transitions: <Transition>{},
      alphabet: <String>{},
      initialState: null,
      acceptingStates: <State>{},
      created: now,
      modified: now,
      bounds: const Rectangle<double>(0, 0, 800, 600),
      panOffset: Vector2.zero(),
      zoomLevel: 1.0,
    );
=======
  /// Applies an incremental patch produced by the web editor without forcing
  /// a full automaton reload. The patch uses the same schema defined for the
  /// JavaScript bridge.
  void applyAutomatonPatch(Map<String, dynamic> patch) {
    final current = state.currentAutomaton;
    if (current == null) {
      return;
    }
    try {
      final updated = applyAutomatonPatchToFsa(current, patch);
      updateAutomaton(updated);
    } catch (error, stackTrace) {
      debugPrint('Failed to apply automaton patch: $error');
      debugPrint('$stackTrace');
    }
>>>>>>> 33a098aa
  }

  /// Simulates the current automaton with input string
  Future<void> simulateAutomaton(String inputString) async {
    if (state.currentAutomaton == null) return;

    state = state.copyWith(
      isLoading: true,
      error: null,
      equivalenceResult: null,
      equivalenceDetails: null,
    );

    try {
      // Use the core algorithm directly
      final result = await AutomatonSimulator.simulate(
        state.currentAutomaton!,
        inputString,
        stepByStep: true,
        timeout: const Duration(seconds: 5),
      );

      if (result.isSuccess) {
        _addSimulationToHistory(result.data!);
        state = state.copyWith(simulationResult: result.data, isLoading: false);
      } else {
        state = state.copyWith(isLoading: false, error: result.error);
      }
    } catch (e) {
      state = state.copyWith(
        isLoading: false,
        error: 'Error simulating automaton: $e',
      );
    }
  }

  /// Converts NFA to DFA
  Future<void> convertNfaToDfa() async {
    if (state.currentAutomaton == null) return;

    state = state.copyWith(
      isLoading: true,
      error: null,
      equivalenceResult: null,
      equivalenceDetails: null,
    );

    try {
      // Use the core algorithm directly
      final result = NFAToDFAConverter.convert(state.currentAutomaton!);

      if (result.isSuccess) {
        state = state.copyWith(
          currentAutomaton: result.data,
          isLoading: false,
          simulationResult: null,
        );
      } else {
        state = state.copyWith(isLoading: false, error: result.error);
      }
    } catch (e) {
      state = state.copyWith(
        isLoading: false,
        error: 'Error converting NFA to DFA: $e',
      );
    }
  }

  /// Minimizes DFA
  Future<void> minimizeDfa() async {
    if (state.currentAutomaton == null) return;

    state = state.copyWith(
      isLoading: true,
      error: null,
      equivalenceResult: null,
      equivalenceDetails: null,
    );

    try {
      // Use the core algorithm directly
      final result = DFAMinimizer.minimize(state.currentAutomaton!);

      if (result.isSuccess) {
        state = state.copyWith(
          currentAutomaton: result.data,
          isLoading: false,
          simulationResult: null,
        );
      } else {
        state = state.copyWith(isLoading: false, error: result.error);
      }
    } catch (e) {
      state = state.copyWith(
        isLoading: false,
        error: 'Error minimizing DFA: $e',
      );
    }
  }

  /// Completes DFA
  Future<void> completeDfa() async {
    if (state.currentAutomaton == null) return;

    state = state.copyWith(
      isLoading: true,
      error: null,
      equivalenceResult: null,
      equivalenceDetails: null,
    );

    try {
      final result = DFACompleter.complete(state.currentAutomaton!);
      state = state.copyWith(
        currentAutomaton: result,
        isLoading: false,
        simulationResult: null,
      );
    } catch (e) {
      state = state.copyWith(
        isLoading: false,
        error: 'Error completing DFA: $e',
      );
    }
  }

  /// Converts FSA to Grammar
  Future<Grammar?> convertFsaToGrammar() async {
    if (state.currentAutomaton == null) return null;

    state = state.copyWith(isLoading: true, error: null);

    try {
      final result = FSAToGrammarConverter.convert(state.currentAutomaton!);
      state = state.copyWith(isLoading: false, grammarResult: result);
      return result;
    } catch (e) {
      state = state.copyWith(
        isLoading: false,
        error: 'Error converting FSA to Grammar: $e',
      );
      return null;
    }
  }

  /// Applies auto layout
  Future<void> applyAutoLayout() async {
    if (state.currentAutomaton == null) return;

    state = state.copyWith(
      isLoading: true,
      error: null,
      equivalenceResult: null,
      equivalenceDetails: null,
    );

    try {
      // Convert FSA to AutomatonEntity for layout repository
      final automatonEntity = _convertFsaToEntity(state.currentAutomaton!);
      final result = await _layoutRepository.applyAutoLayout(automatonEntity);

      if (result.isSuccess) {
        // Convert back to FSA
        final updatedFsa = _convertEntityToFsa(result.data!);
        state = state.copyWith(
          currentAutomaton: updatedFsa,
          isLoading: false,
          simulationResult: null,
        );
      } else {
        state = state.copyWith(isLoading: false, error: result.error);
      }
    } catch (e) {
      state = state.copyWith(
        isLoading: false,
        error: 'Error applying auto layout: $e',
      );
    }
  }

  /// Returns the current automaton as a domain entity when available.
  AutomatonEntity? get currentAutomatonEntity {
    final current = state.currentAutomaton;
    if (current == null) return null;
    return _convertFsaToEntity(current);
  }

  /// Converts the provided FSA to its [AutomatonEntity] representation.
  AutomatonEntity convertFsaToEntity(FSA automaton) {
    return _convertFsaToEntity(automaton);
  }

  /// Converts the provided [AutomatonEntity] back to an [FSA].
  FSA convertEntityToFsa(AutomatonEntity entity) {
    return _convertEntityToFsa(entity);
  }

  /// Replaces the current automaton with the one represented by [entity].
  void replaceCurrentAutomaton(AutomatonEntity entity) {
    final updated = _convertEntityToFsa(entity);
    state = state.copyWith(
      currentAutomaton: updated,
      simulationResult: null,
      regexResult: null,
      grammarResult: null,
      equivalenceResult: null,
      equivalenceDetails: null,
      error: null,
      isLoading: false,
    );
  }

  /// Converts regex to NFA
  Future<void> convertRegexToNfa(String regex) async {
    state = state.copyWith(
      isLoading: true,
      error: null,
      equivalenceResult: null,
      equivalenceDetails: null,
    );

    try {
      // Use the core algorithm directly
      final result = RegexToNFAConverter.convert(regex);

      if (result.isSuccess) {
        state = state.copyWith(
          currentAutomaton: result.data,
          isLoading: false,
          simulationResult: null,
        );
      } else {
        state = state.copyWith(isLoading: false, error: result.error);
      }
    } catch (e) {
      state = state.copyWith(
        isLoading: false,
        error: 'Error converting regex to NFA: $e',
      );
    }
  }

  /// Converts FA to regex
  Future<String?> convertFaToRegex() async {
    if (state.currentAutomaton == null) return null;

    state = state.copyWith(isLoading: true, error: null);

    try {
      // Use the core algorithm directly
      final result = FAToRegexConverter.convert(state.currentAutomaton!);

      if (result.isSuccess) {
        // Store the regex result in state
        state = state.copyWith(regexResult: result.data, isLoading: false);
        return result.data;
      } else {
        state = state.copyWith(isLoading: false, error: result.error);
        return null;
      }
    } catch (e) {
      state = state.copyWith(
        isLoading: false,
        error: 'Error converting FA to regex: $e',
      );
      return null;
    }
  }

  /// Compares the current automaton with another automaton for equivalence
  Future<bool?> compareEquivalence(FSA other) async {
    if (state.currentAutomaton == null) return null;

    state = state.copyWith(
      isLoading: true,
      error: null,
      equivalenceResult: null,
      equivalenceDetails: null,
    );

    try {
      final areEquivalent = EquivalenceChecker.areEquivalent(
        state.currentAutomaton!,
        other,
      );
      state = state.copyWith(
        isLoading: false,
        equivalenceResult: areEquivalent,
        equivalenceDetails: areEquivalent
            ? 'The automata accept the same language.'
            : 'A distinguishing string was found between the automata.',
      );
      return areEquivalent;
    } catch (e) {
      state = state.copyWith(
        isLoading: false,
        equivalenceResult: null,
        equivalenceDetails: 'Error comparing automata: $e',
        error: 'Error comparing automata: $e',
      );
      return null;
    }
  }

  /// Clears the current automaton
  void clearAutomaton() {
    state = state.copyWith(
      currentAutomaton: null,
      simulationResult: null,
      regexResult: null,
      grammarResult: null,
      equivalenceResult: null,
      equivalenceDetails: null,
      error: null,
    );
  }

  /// Clears any error messages
  void clearError() {
    state = state.clearError();
  }

  /// Clear all state and reset to initial
  void clearAll() {
    state = state.clear();
  }

  /// Clear simulation results
  void clearSimulation() {
    state = state.clearSimulation();
  }

  /// Clear algorithm results
  void clearAlgorithmResults() {
    state = state.clearAlgorithmResults();
  }

  /// Add simulation result to history
  void _addSimulationToHistory(sim_result.SimulationResult result) {
    final newHistory = [...state.simulationHistory, result];
    state = state.copyWith(simulationHistory: newHistory);

    // Also save to trace persistence service if available
    _tracePersistenceService?.saveTrace(result).catchError((error) {
      // Silently fail - trace persistence is a nice-to-have feature
      debugPrint('Failed to persist simulation trace: $error');
    });
  }

  /// Get automaton from history
  FSA? getAutomatonFromHistory(int index) {
    if (index < 0 || index >= state.automatonHistory.length) return null;
    return state.automatonHistory[index];
  }

  /// Get simulation result from history
  sim_result.SimulationResult? getSimulationFromHistory(int index) {
    if (index < 0 || index >= state.simulationHistory.length) return null;
    return state.simulationHistory[index];
  }

  /// Converts FSA to AutomatonEntity
  AutomatonEntity _convertFsaToEntity(FSA fsa) {
    final states = fsa.states
        .map(
          (s) => StateEntity(
            id: s.id,
            name: s.label,
            x: s.position.x,
            y: s.position.y,
            isInitial: s.isInitial,
            isFinal: s.isAccepting,
          ),
        )
        .toList();

    // Build transitions map from FSA transitions
    final transitions = <String, List<String>>{};
    for (final transition in fsa.transitions) {
      if (transition is FSATransition) {
        for (final symbol in transition.inputSymbols) {
          final key = '${transition.fromState.id}|$symbol';
          if (!transitions.containsKey(key)) {
            transitions[key] = [];
          }
          transitions[key]!.add(transition.toState.id);
        }
      }
    }

    return AutomatonEntity(
      id: fsa.id,
      name: fsa.name,
      alphabet: fsa.alphabet,
      states: states,
      transitions: transitions,
      initialId: fsa.initialState?.id,
      nextId: states.length + 1,
      type: AutomatonType.dfa, // Default to DFA
    );
  }

  /// Converts AutomatonEntity to FSA
  FSA _convertEntityToFsa(AutomatonEntity entity) {
    final states = entity.states
        .map(
          (s) => State(
            id: s.id,
            label: s.name,
            position: Vector2(s.x, s.y),
            isInitial: s.isInitial,
            isAccepting: s.isFinal,
          ),
        )
        .toSet();

    final initialState = states.where((s) => s.isInitial).firstOrNull;
    final acceptingStates = states.where((s) => s.isAccepting).toSet();

    // Build FSA transitions from transitions map
    final transitions = <FSATransition>{};
    int transitionId = 1;

    for (final entry in entity.transitions.entries) {
      final parts = entry.key.split('|');
      if (parts.length == 2) {
        final fromStateId = parts[0];
        final symbol = parts[1];
        final fromState = states.firstWhere((s) => s.id == fromStateId);

        for (final toStateId in entry.value) {
          final toState = states.firstWhere((s) => s.id == toStateId);
          transitions.add(
            FSATransition(
              id: 't${transitionId++}',
              fromState: fromState,
              toState: toState,
              label: symbol,
              inputSymbols: {symbol},
            ),
          );
        }
      }
    }

    return FSA(
      id: entity.id,
      name: entity.name,
      states: states,
      transitions: transitions,
      alphabet: entity.alphabet,
      initialState: initialState,
      acceptingStates: acceptingStates,
      created: DateTime.now(),
      modified: DateTime.now(),
      bounds: const Rectangle(0, 0, 800, 600),
    );
  }
}

/// State class for automaton provider
class AutomatonState {
  final FSA? currentAutomaton;
  final sim_result.SimulationResult? simulationResult;
  final String? regexResult;
  final Grammar? grammarResult;
  final bool? equivalenceResult;
  final String? equivalenceDetails;
  final bool isLoading;
  final String? error;
  final List<FSA> automatonHistory; // persistent history of automatons
  final List<sim_result.SimulationResult>
  simulationHistory; // persistent simulation history

  const AutomatonState({
    this.currentAutomaton,
    this.simulationResult,
    this.regexResult,
    this.grammarResult,
    this.equivalenceResult,
    this.equivalenceDetails,
    this.isLoading = false,
    this.error,
    this.automatonHistory = const [],
    this.simulationHistory = const [],
  });

  static const _unset = Object();

  AutomatonState copyWith({
    Object? currentAutomaton = _unset,
    Object? simulationResult = _unset,
    Object? regexResult = _unset,
    Object? grammarResult = _unset,
    Object? equivalenceResult = _unset,
    Object? equivalenceDetails = _unset,
    bool? isLoading,
    Object? error = _unset,
    List<FSA>? automatonHistory,
    List<sim_result.SimulationResult>? simulationHistory,
  }) {
    return AutomatonState(
      currentAutomaton: currentAutomaton == _unset
          ? this.currentAutomaton
          : currentAutomaton as FSA?,
      simulationResult: simulationResult == _unset
          ? this.simulationResult
          : simulationResult as sim_result.SimulationResult?,
      regexResult: regexResult == _unset
          ? this.regexResult
          : regexResult as String?,
      grammarResult: grammarResult == _unset
          ? this.grammarResult
          : grammarResult as Grammar?,
      equivalenceResult: equivalenceResult == _unset
          ? this.equivalenceResult
          : equivalenceResult as bool?,
      equivalenceDetails: equivalenceDetails == _unset
          ? this.equivalenceDetails
          : equivalenceDetails as String?,
      isLoading: isLoading ?? this.isLoading,
      error: error == _unset ? this.error : error as String?,
      automatonHistory: automatonHistory ?? this.automatonHistory,
      simulationHistory: simulationHistory ?? this.simulationHistory,
    );
  }

  /// Clear all state and reset to initial
  AutomatonState clear() {
    return const AutomatonState();
  }

  /// Clear only error state
  AutomatonState clearError() {
    return copyWith(error: null);
  }

  /// Clear simulation results
  AutomatonState clearSimulation() {
    return copyWith(simulationResult: null, simulationHistory: []);
  }

  /// Clear algorithm results
  AutomatonState clearAlgorithmResults() {
    return copyWith(
      regexResult: null,
      grammarResult: null,
      equivalenceResult: null,
      equivalenceDetails: null,
    );
  }
}

/// Provider instances
final automatonProvider =
    StateNotifierProvider<AutomatonProvider, AutomatonState>((ref) {
      final automatonService = AutomatonService();

      return AutomatonProvider(
        automatonService: automatonService,
        layoutRepository: LayoutRepositoryImpl(),
      );
    });<|MERGE_RESOLUTION|>--- conflicted
+++ resolved
@@ -90,7 +90,7 @@
     );
   }
 
-<<<<<<< HEAD
+// <<<<<<< codex/add-draw2d-mapping-and-event-handling
   /// Adds a new state or updates an existing one using coordinates supplied by
   /// the Draw2D canvas bridge.
   void addState({
@@ -433,7 +433,7 @@
       panOffset: Vector2.zero(),
       zoomLevel: 1.0,
     );
-=======
+// =======
   /// Applies an incremental patch produced by the web editor without forcing
   /// a full automaton reload. The patch uses the same schema defined for the
   /// JavaScript bridge.
@@ -449,7 +449,7 @@
       debugPrint('Failed to apply automaton patch: $error');
       debugPrint('$stackTrace');
     }
->>>>>>> 33a098aa
+// >>>>>>> 003-ui-improvement-taskforce
   }
 
   /// Simulates the current automaton with input string
