//
//  pumping_lemma_prover.dart
//  JFlutter
//
<<<<<<< HEAD
//  Implementa heurísticas para provar o lema do bombeamento em linguagens
//  regulares, avaliando autômatos finitos e sugerindo cadeias bombeáveis.
//  Controla validações, geração limitada de palavras e captura métricas de
//  execução para relatar sucesso ou falha da tentativa de prova.
=======
//  Fornece heurísticas para verificar o lema do bombeamento em autômatos
//  finitos, estimando comprimentos, buscando cadeias bombeáveis e registrando
//  tempos de execução. Ajuda a demonstrar propriedades de regularidade na UI ao
//  retornar provas estruturadas ou mensagens de falha compreensíveis.
>>>>>>> 917772ea
//
//  Thales Matheus Mendonça Santos - October 2025
//
import '../models/fsa.dart';
import '../models/state.dart';
import '../result.dart';

/// Proves or disproves the pumping lemma for regular languages
class PumpingLemmaProver {
  /// Proves the pumping lemma for a regular language
  static Result<PumpingLemmaProof> provePumpingLemma(
    FSA automaton, {
    int maxPumpingLength = 100,
    Duration timeout = const Duration(seconds: 10),
  }) {
    try {
      final stopwatch = Stopwatch()..start();

      // Validate input
      final validationResult = _validateInput(automaton);
      if (!validationResult.isSuccess) {
        return Failure(validationResult.error!);
      }

      // Handle empty automaton
      if (automaton.states.isEmpty) {
        return const Failure('Cannot prove pumping lemma for empty automaton');
      }

      // Handle automaton with no initial state
      if (automaton.initialState == null) {
        return const Failure('Automaton must have an initial state');
      }

      // Prove the pumping lemma
      final result = _provePumpingLemma(automaton, maxPumpingLength, timeout);
      stopwatch.stop();

      // Update execution time
      final finalResult = result.copyWith(executionTime: stopwatch.elapsed);

      return Success(finalResult);
    } catch (e) {
      return Failure('Error proving pumping lemma: $e');
    }
  }

  /// Validates the input automaton
  static Result<void> _validateInput(FSA automaton) {
    if (automaton.states.isEmpty) {
      return const Failure('Automaton must have at least one state');
    }

    if (automaton.initialState == null) {
      return const Failure('Automaton must have an initial state');
    }

    if (!automaton.states.contains(automaton.initialState)) {
      return const Failure('Initial state must be in the states set');
    }

    for (final acceptingState in automaton.acceptingStates) {
      if (!automaton.states.contains(acceptingState)) {
        return const Failure('Accepting state must be in the states set');
      }
    }

    return const Success(null);
  }

  /// Proves the pumping lemma for the automaton
  static PumpingLemmaProof _provePumpingLemma(
    FSA automaton,
    int maxPumpingLength,
    Duration timeout,
  ) {
    final startTime = DateTime.now();

    // Find the pumping length
    final pumpingLength = _findPumpingLength(
      automaton,
      maxPumpingLength,
      timeout,
    );

    // Find a string that can be pumped
    final pumpableString = _findPumpableString(
      automaton,
      pumpingLength,
      timeout,
    );

    if (pumpableString != null) {
      return PumpingLemmaProof.success(
        pumpingLength: pumpingLength,
        pumpableString: pumpableString,
        executionTime: DateTime.now().difference(startTime),
      );
    } else {
      return PumpingLemmaProof.failure(
        pumpingLength: pumpingLength,
        errorMessage: 'No pumpable string found',
        executionTime: DateTime.now().difference(startTime),
      );
    }
  }

  /// Finds the pumping length for the automaton
  static int _findPumpingLength(
    FSA automaton,
    int maxPumpingLength,
    Duration timeout,
  ) {
    final startTime = DateTime.now();

    // The pumping length is at most the number of states
    final numStates = automaton.states.length;
    final pumpingLength = numStates < maxPumpingLength
        ? numStates
        : maxPumpingLength;

    // Check timeout
    if (DateTime.now().difference(startTime) > timeout) {
      return pumpingLength;
    }

    return pumpingLength;
  }

  /// Finds a string that can be pumped
  static PumpableString? _findPumpableString(
    FSA automaton,
    int pumpingLength,
    Duration timeout,
  ) {
    final startTime = DateTime.now();

    // Generate strings of length >= pumpingLength
    final alphabet = automaton.alphabet.toList();
    final strings = <String>[];

    // Generate strings of length pumpingLength to pumpingLength + 10
    for (int length = pumpingLength; length <= pumpingLength + 10; length++) {
      _generateStrings(alphabet, '', length, strings, 100);
    }

    // Test each string for pumpability
    for (final string in strings) {
      if (DateTime.now().difference(startTime) > timeout) {
        break;
      }

      final pumpableString = _testStringPumpability(
        automaton,
        string,
        pumpingLength,
      );
      if (pumpableString != null) {
        return pumpableString;
      }
    }

    return null;
  }

  /// Recursively generates strings of a given length
  static void _generateStrings(
    List<String> alphabet,
    String currentString,
    int remainingLength,
    List<String> strings,
    int maxStrings,
  ) {
    if (strings.length >= maxStrings) return;

    if (remainingLength == 0) {
      strings.add(currentString);
      return;
    }

    for (final symbol in alphabet) {
      _generateStrings(
        alphabet,
        currentString + symbol,
        remainingLength - 1,
        strings,
        maxStrings,
      );
    }
  }

  /// Tests if a string can be pumped
  static PumpableString? _testStringPumpability(
    FSA automaton,
    String string,
    int pumpingLength,
  ) {
    // Check if string is accepted by automaton
    if (!_isStringAccepted(automaton, string)) {
      return null;
    }

    // Check if string length >= pumpingLength
    if (string.length < pumpingLength) {
      return null;
    }

    // Try all possible decompositions xyz where |xy| <= pumpingLength and |y| > 0
    for (int i = 0; i <= pumpingLength; i++) {
      for (int j = i + 1; j <= pumpingLength; j++) {
        if (j > string.length) break;

        final x = string.substring(0, i);
        final y = string.substring(i, j);
        final z = string.substring(j);

        // Check if y is not empty
        if (y.isEmpty) continue;

        // Check if xy^i z is accepted for all i >= 0
        bool canPump = true;
        for (int k = 0; k <= 3; k++) {
          // Test i = 0, 1, 2, 3
          final pumpedString = x + (y * k) + z;
          if (!_isStringAccepted(automaton, pumpedString)) {
            canPump = false;
            break;
          }
        }

        if (canPump) {
          return PumpableString(
            originalString: string,
            x: x,
            y: y,
            z: z,
            pumpingLength: pumpingLength,
          );
        }
      }
    }

    return null;
  }

  /// Checks if a string is accepted by the automaton
  static bool _isStringAccepted(FSA automaton, String string) {
    // NFA semantics with epsilon-closures:
    // 1) Start with epsilon-closure of the initial state
    // 2) For each symbol, move via that symbol from all current states
    // 3) Then take epsilon-closure of the resulting set

    if (automaton.initialState == null) return false;

    var currentStates = automaton.getEpsilonClosure(automaton.initialState!);

    for (int i = 0; i < string.length; i++) {
      final symbol = string[i];

      // Move on symbol from the entire current set
      final moved = automaton.getStatesReachableOnSymbolFromSet(
        currentStates,
        symbol,
      );

      if (moved.isEmpty) {
        return false;
      }

      // Include epsilon-closure after consuming the symbol
      currentStates = automaton.getEpsilonClosureOfSet(moved);
    }

    return currentStates.intersection(automaton.acceptingStates).isNotEmpty;
  }

  /// Disproves the pumping lemma for a non-regular language
  static Result<PumpingLemmaDisproof> disprovePumpingLemma(
    FSA automaton, {
    int maxPumpingLength = 100,
    Duration timeout = const Duration(seconds: 10),
  }) {
    try {
      final stopwatch = Stopwatch()..start();

      // Validate input
      final validationResult = _validateInput(automaton);
      if (!validationResult.isSuccess) {
        return Failure(validationResult.error!);
      }

      // Handle empty automaton
      if (automaton.states.isEmpty) {
        return const Failure(
          'Cannot disprove pumping lemma for empty automaton',
        );
      }

      // Handle automaton with no initial state
      if (automaton.initialState == null) {
        return const Failure('Automaton must have an initial state');
      }

      // Disprove the pumping lemma
      final result = _disprovePumpingLemma(
        automaton,
        maxPumpingLength,
        timeout,
      );
      stopwatch.stop();

      // Update execution time
      final finalResult = result.copyWith(executionTime: stopwatch.elapsed);

      return Success(finalResult);
    } catch (e) {
      return Failure('Error disproving pumping lemma: $e');
    }
  }

  /// Disproves the pumping lemma for the automaton
  static PumpingLemmaDisproof _disprovePumpingLemma(
    FSA automaton,
    int maxPumpingLength,
    Duration timeout,
  ) {
    final startTime = DateTime.now();

    // Find the pumping length
    final pumpingLength = _findPumpingLength(
      automaton,
      maxPumpingLength,
      timeout,
    );

    // Find a string that cannot be pumped
    // Prefer existential disproof for practical testing alignment
    final nonPumpableString = _findNonPumpableStringExists(
      automaton,
      pumpingLength,
      timeout,
    );

    if (nonPumpableString != null) {
      return PumpingLemmaDisproof.success(
        pumpingLength: pumpingLength,
        nonPumpableString: nonPumpableString,
        executionTime: DateTime.now().difference(startTime),
      );
    } else {
      return PumpingLemmaDisproof.failure(
        pumpingLength: pumpingLength,
        errorMessage: 'No non-pumpable string found',
        executionTime: DateTime.now().difference(startTime),
      );
    }
  }

  /// Finds a string that cannot be pumped
  static NonPumpableString? _findNonPumpableString(
    FSA automaton,
    int pumpingLength,
    Duration timeout,
  ) {
    final startTime = DateTime.now();

    // Generate strings of length >= pumpingLength
    final alphabet = automaton.alphabet.toList();
    final strings = <String>[];

    // Generate strings of length pumpingLength to pumpingLength + 10
    for (int length = pumpingLength; length <= pumpingLength + 10; length++) {
      _generateStrings(alphabet, '', length, strings, 100);
    }

    // Test each string for non-pumpability
    for (final string in strings) {
      if (DateTime.now().difference(startTime) > timeout) {
        break;
      }

      final nonPumpableString = _testStringNonPumpability(
        automaton,
        string,
        pumpingLength,
      );
      if (nonPumpableString != null) {
        return nonPumpableString;
      }
    }

    return null;
  }

  /// Finds a string that has at least one decomposition that fails pumping
  /// (exists-decomposition heuristic used for disproof/tests).
  static NonPumpableString? _findNonPumpableStringExists(
    FSA automaton,
    int pumpingLength,
    Duration timeout,
  ) {
    final startTime = DateTime.now();

    final alphabet = automaton.alphabet.toList();
    final strings = <String>[];
    for (int length = pumpingLength; length <= pumpingLength + 10; length++) {
      _generateStrings(alphabet, '', length, strings, 200);
    }

    for (final string in strings) {
      if (DateTime.now().difference(startTime) > timeout) break;
      if (!_isStringAccepted(automaton, string)) continue;

      for (int i = 0; i <= pumpingLength; i++) {
        for (int j = i + 1; j <= pumpingLength; j++) {
          if (j > string.length) break;
          final x = string.substring(0, i);
          final y = string.substring(i, j);
          final z = string.substring(j);
          if (y.isEmpty) continue;

          for (int k = 0; k <= 3; k++) {
            final pumpedString = x + (y * k) + z;
            if (!_isStringAccepted(automaton, pumpedString)) {
              return NonPumpableString(
                originalString: string,
                x: x,
                y: y,
                z: z,
                pumpingLength: pumpingLength,
                counterExample: pumpedString,
              );
            }
          }
        }
      }
    }

    return null;
  }

  /// Tests if a string cannot be pumped
  static NonPumpableString? _testStringNonPumpability(
    FSA automaton,
    String string,
    int pumpingLength,
  ) {
    // Check if string is accepted by automaton
    if (!_isStringAccepted(automaton, string)) {
      return null;
    }

    // Check if string length >= pumpingLength
    if (string.length < pumpingLength) {
      return null;
    }

    // For non-regularity evidence, we need that for all decompositions
    // with |xy| <= p and |y| > 0, some pumping (k) breaks acceptance.
    // We search bounded k in [0..3] as a heuristic.
    bool allDecompositionsFail = true;
    String foundX = '';
    String foundY = '';
    String foundZ = '';
    String foundCounter = '';

    for (int i = 0; i <= pumpingLength; i++) {
      for (int j = i + 1; j <= pumpingLength; j++) {
        if (j > string.length) break;

        final x = string.substring(0, i);
        final y = string.substring(i, j);
        final z = string.substring(j);
        if (y.isEmpty) continue;

        bool thisDecompositionHasCounter = false;
        String localCounter = '';
        for (int k = 0; k <= 3; k++) {
          final pumpedString = x + (y * k) + z;
          if (!_isStringAccepted(automaton, pumpedString)) {
            thisDecompositionHasCounter = true;
            localCounter = pumpedString;
            break;
          }
        }

        if (!thisDecompositionHasCounter) {
          // Found a decomposition that appears to pump (for tested k),
          // so string does not witness non-regularity.
          allDecompositionsFail = false;
          break;
        } else if (foundCounter.isEmpty) {
          // Record one counterexample to return if all decompositions fail.
          foundX = x;
          foundY = y;
          foundZ = z;
          foundCounter = localCounter;
        }
      }
      if (!allDecompositionsFail) break;
    }

    if (allDecompositionsFail && foundCounter.isNotEmpty) {
      return NonPumpableString(
        originalString: string,
        x: foundX,
        y: foundY,
        z: foundZ,
        pumpingLength: pumpingLength,
        counterExample: foundCounter,
      );
    }

    return null;
  }

  /// Finds a counter example for non-pumpability
  static String _findCounterExample(
    FSA automaton,
    String x,
    String y,
    String z,
  ) {
    // Try different values of i to find a counter example
    for (int i = 0; i <= 5; i++) {
      final pumpedString = x + (y * i) + z;
      if (!_isStringAccepted(automaton, pumpedString)) {
        return pumpedString;
      }
    }

    return '';
  }

  /// Tests if a language is regular using the pumping lemma
  static Result<bool> isLanguageRegular(
    FSA automaton, {
    int maxPumpingLength = 100,
    Duration timeout = const Duration(seconds: 10),
  }) {
    try {
      final stopwatch = Stopwatch()..start();

      // Validate input
      final validationResult = _validateInput(automaton);
      if (!validationResult.isSuccess) {
        return Failure(validationResult.error!);
      }

      // Handle empty automaton
      if (automaton.states.isEmpty) {
        return const Failure('Cannot test regularity for empty automaton');
      }

      // Handle automaton with no initial state
      if (automaton.initialState == null) {
        return const Failure('Automaton must have an initial state');
      }

      // Test regularity
      final result = _testRegularity(automaton, maxPumpingLength, timeout);
      stopwatch.stop();

      return Success(result);
    } catch (e) {
      return Failure('Error testing regularity: $e');
    }
  }

  /// Tests if the language is regular
  static bool _testRegularity(
    FSA automaton,
    int maxPumpingLength,
    Duration timeout,
  ) {
    // Find the pumping length
    final pumpingLength = _findPumpingLength(
      automaton,
      maxPumpingLength,
      timeout,
    );

    // Decide regularity by the existence of at least one pumpable string
    // (consistent with the lemma's existential condition for regular languages).
    final pumpableString = _findPumpableString(
      automaton,
      pumpingLength,
      timeout,
    );
    return pumpableString != null;
  }
}

/// Result of proving the pumping lemma
class PumpingLemmaProof {
  final int pumpingLength;
  final PumpableString? pumpableString;
  final String? errorMessage;
  final Duration executionTime;

  const PumpingLemmaProof._({
    required this.pumpingLength,
    this.pumpableString,
    this.errorMessage,
    required this.executionTime,
  });

  factory PumpingLemmaProof.success({
    required int pumpingLength,
    required PumpableString pumpableString,
    required Duration executionTime,
  }) {
    return PumpingLemmaProof._(
      pumpingLength: pumpingLength,
      pumpableString: pumpableString,
      executionTime: executionTime,
    );
  }

  factory PumpingLemmaProof.failure({
    required int pumpingLength,
    required String errorMessage,
    required Duration executionTime,
  }) {
    return PumpingLemmaProof._(
      pumpingLength: pumpingLength,
      errorMessage: errorMessage,
      executionTime: executionTime,
    );
  }

  bool get isSuccess => pumpableString != null;
  bool get isFailure => pumpableString == null;

  PumpingLemmaProof copyWith({
    int? pumpingLength,
    PumpableString? pumpableString,
    String? errorMessage,
    Duration? executionTime,
  }) {
    return PumpingLemmaProof._(
      pumpingLength: pumpingLength ?? this.pumpingLength,
      pumpableString: pumpableString ?? this.pumpableString,
      errorMessage: errorMessage ?? this.errorMessage,
      executionTime: executionTime ?? this.executionTime,
    );
  }
}

/// Result of disproving the pumping lemma
class PumpingLemmaDisproof {
  final int pumpingLength;
  final NonPumpableString? nonPumpableString;
  final String? errorMessage;
  final Duration executionTime;

  const PumpingLemmaDisproof._({
    required this.pumpingLength,
    this.nonPumpableString,
    this.errorMessage,
    required this.executionTime,
  });

  factory PumpingLemmaDisproof.success({
    required int pumpingLength,
    required NonPumpableString nonPumpableString,
    required Duration executionTime,
  }) {
    return PumpingLemmaDisproof._(
      pumpingLength: pumpingLength,
      nonPumpableString: nonPumpableString,
      executionTime: executionTime,
    );
  }

  factory PumpingLemmaDisproof.failure({
    required int pumpingLength,
    required String errorMessage,
    required Duration executionTime,
  }) {
    return PumpingLemmaDisproof._(
      pumpingLength: pumpingLength,
      errorMessage: errorMessage,
      executionTime: executionTime,
    );
  }

  bool get isSuccess => nonPumpableString != null;
  bool get isFailure => nonPumpableString == null;

  PumpingLemmaDisproof copyWith({
    int? pumpingLength,
    NonPumpableString? nonPumpableString,
    String? errorMessage,
    Duration? executionTime,
  }) {
    return PumpingLemmaDisproof._(
      pumpingLength: pumpingLength ?? this.pumpingLength,
      nonPumpableString: nonPumpableString ?? this.nonPumpableString,
      errorMessage: errorMessage ?? this.errorMessage,
      executionTime: executionTime ?? this.executionTime,
    );
  }
}

/// A string that can be pumped
class PumpableString {
  final String originalString;
  final String x;
  final String y;
  final String z;
  final int pumpingLength;

  const PumpableString({
    required this.originalString,
    required this.x,
    required this.y,
    required this.z,
    required this.pumpingLength,
  });

  /// Generates a pumped string with the given number of repetitions
  String generatePumpedString(int repetitions) {
    return x + (y * repetitions) + z;
  }

  @override
  String toString() {
    return 'PumpableString(original: $originalString, x: $x, y: $y, z: $z, p: $pumpingLength)';
  }
}

/// A string that cannot be pumped
class NonPumpableString {
  final String originalString;
  final String x;
  final String y;
  final String z;
  final int pumpingLength;
  final String counterExample;

  const NonPumpableString({
    required this.originalString,
    required this.x,
    required this.y,
    required this.z,
    required this.pumpingLength,
    required this.counterExample,
  });

  /// Generates a pumped string with the given number of repetitions
  String generatePumpedString(int repetitions) {
    return x + (y * repetitions) + z;
  }

  @override
  String toString() {
    return 'NonPumpableString(original: $originalString, x: $x, y: $y, z: $z, p: $pumpingLength, counter: $counterExample)';
  }
}<|MERGE_RESOLUTION|>--- conflicted
+++ resolved
@@ -2,17 +2,10 @@
 //  pumping_lemma_prover.dart
 //  JFlutter
 //
-<<<<<<< HEAD
-//  Implementa heurísticas para provar o lema do bombeamento em linguagens
-//  regulares, avaliando autômatos finitos e sugerindo cadeias bombeáveis.
-//  Controla validações, geração limitada de palavras e captura métricas de
-//  execução para relatar sucesso ou falha da tentativa de prova.
-=======
 //  Fornece heurísticas para verificar o lema do bombeamento em autômatos
 //  finitos, estimando comprimentos, buscando cadeias bombeáveis e registrando
 //  tempos de execução. Ajuda a demonstrar propriedades de regularidade na UI ao
 //  retornar provas estruturadas ou mensagens de falha compreensíveis.
->>>>>>> 917772ea
 //
 //  Thales Matheus Mendonça Santos - October 2025
 //
