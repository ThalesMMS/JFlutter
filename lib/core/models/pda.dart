--- conflicted
+++ resolved
@@ -2,18 +2,11 @@
 //  pda.dart
 //  JFlutter
 //
-<<<<<<< HEAD
-//  Representa autômatos com pilha dentro do domínio da aplicação, gerenciando
-//  alfabetos, símbolo inicial da pilha, serialização e validações
-//  especializadas. Dá suporte direto aos conversores e simuladores ao manter
-//  dados coerentes sobre estados, transições e geometria do canvas.
-=======
 //  Implementação de autômatos com pilha que amplia Automaton com alfabeto da
 //  pilha e símbolo inicial, expondo cópias, serialização e validações
 //  específicas. Fornece utilitários para filtrar transições por tipo e garante
 //  que símbolos utilizados estejam sincronizados com a pilha, evitando erros em
 //  simulações e exportações.
->>>>>>> 98ba1c70
 //
 //  Thales Matheus Mendonça Santos - October 2025
 //
