--- conflicted
+++ resolved
@@ -2,16 +2,6 @@
 //  grammar.dart
 //  JFlutter
 //
-<<<<<<< HEAD
-//  Centraliza as exportações relacionadas a gramáticas formais, reunindo
-//  modelos, conversores e analisadores necessários para manipular GLCs dentro
-//  do núcleo da aplicação. Facilita o consumo desses componentes pelas camadas
-//  superiores sem depender de caminhos internos detalhados.
-//
-//  Thales Matheus Mendonça Santos - October 2025
-//
-
-=======
 //  Centraliza as exportações de modelos e algoritmos relacionados a gramáticas,
 //  permitindo que outras partes do aplicativo importem um único ponto para
 //  acessar entidades, analisadores, conversores para PDA e automatos
@@ -19,7 +9,6 @@
 //
 //  Thales Matheus Mendonça Santos - October 2025
 //
->>>>>>> 2663bd80
 // Re-export grammar-related models and algorithms
 export 'models/grammar.dart';
 export 'algorithms/grammar_parser.dart';
