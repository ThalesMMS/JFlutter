--- conflicted
+++ resolved
@@ -480,18 +480,14 @@
       if (parts.length == 2) {
         final fromStateId = parts[0];
         final symbol = parts[1];
-<<<<<<< HEAD
         final fromState = stateById[fromStateId];
         if (fromState == null) {
           throw StateError('State $fromStateId not found');
         }
-=======
-        final fromState = states.firstWhere((s) => s.id == fromStateId);
         
         final isLambda =
             symbol == 'λ' || symbol == 'ε' || symbol.toLowerCase() == 'lambda';
->>>>>>> b31fac69
-
+            
         for (final toStateId in entry.value) {
           final toState = stateById[toStateId];
           if (toState == null) {
