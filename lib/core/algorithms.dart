--- conflicted
+++ resolved
@@ -2,16 +2,6 @@
 //  algorithms.dart
 //  JFlutter
 //
-<<<<<<< HEAD
-//  Agrupa em um único ponto todas as operações algorítmicas disponíveis no
-//  núcleo, indo de simuladores a conversores e minimizadores utilizados pelas
-//  funcionalidades principais. Simplifica os imports para camadas externas que
-//  precisam acessar a suíte completa de algoritmos formais.
-//
-//  Thales Matheus Mendonça Santos - October 2025
-//
-
-=======
 //  Agrega exportações de algoritmos centrais do projeto, incluindo simuladores
 //  de autômatos e máquinas de Turing, conversores entre representações e
 //  ferramentas para gramáticas e lema do bombeamento. Facilita o consumo
@@ -19,7 +9,6 @@
 //
 //  Thales Matheus Mendonça Santos - October 2025
 //
->>>>>>> 2663bd80
 // Re-export all algorithm operations
 export 'algorithms/algorithm_operations.dart';
 export 'algorithms/automaton_simulator.dart';
