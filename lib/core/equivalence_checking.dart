--- conflicted
+++ resolved
@@ -3,20 +3,10 @@
 //  JFlutter
 //
 //  Reúne as exportações das rotinas de verificação de equivalência entre
-<<<<<<< HEAD
-//  autômatos, permitindo importar simuladores e comparadores a partir de um
-//  único ponto da camada de domínio. Atua como fachada leve para os módulos que
-//  testam se construções distintas reconhecem o mesmo conjunto de palavras.
-//
-//  Thales Matheus Mendonça Santos - October 2025
-//
-
-=======
 //  autômatos, expondo o simulador compartilhado utilizado pelos fluxos de
 //  comparação e validação de linguagens dentro da aplicação principal.
 //
 //  Thales Matheus Mendonça Santos - October 2025
 //
->>>>>>> 2663bd80
 // Re-export equivalence checking algorithms
 export 'algorithms/automaton_simulator.dart';