--- conflicted
+++ resolved
@@ -2,20 +2,11 @@
 //  diagnostics_service.dart
 //  JFlutter
 //
-<<<<<<< HEAD
-//  Reúne verificações inteligentes para autômatos finitos, analisando estados,
-//  transições e componentes desconectados para produzir mensagens de erro,
-//  aviso e informação contextualizadas. Fornece diagnósticos para falhas de
-//  simulação, sugerindo correções práticas e identificando símbolos inválidos ou
-//  comportamentos não determinísticos. Também normaliza coleções para facilitar
-//  comparações consistentes entre estruturas equivalentes.
-=======
 //  Serviço estático que avalia autômatos finitos e produz diagnósticos detalhados,
 //  cobrindo estados iniciais, alcançabilidade, transições, componentes e padrões de
 //  epsilon ou não determinismo.
 //  Também interpreta falhas de simulação para gerar mensagens específicas e sugestões
 //  acionáveis, promovendo orientações para correção dentro da interface.
->>>>>>> 2663bd80
 //
 //  Thales Matheus Mendonça Santos - October 2025
 //
