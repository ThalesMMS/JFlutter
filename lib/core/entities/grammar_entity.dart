--- conflicted
+++ resolved
@@ -2,18 +2,10 @@
 //  grammar_entity.dart
 //  JFlutter
 //
-<<<<<<< HEAD
-//  Define as estruturas imutáveis que representam gramáticas formais dentro do
-//  núcleo, incluindo identificadores, conjuntos de terminais e não terminais,
-//  símbolo inicial e produções completas. Estabelece também o modelo de cada
-//  produção, permitindo que algoritmos de análise, transformação e conversão
-//  manipulem dados consistentes em toda a plataforma.
-=======
 //  Estruturas imutáveis que representam gramáticas formais com identificador,
 //  conjuntos terminais e não terminais, símbolo inicial e produções associadas.
 //  As produções encapsulam lados esquerdo e direito como listas ordenadas, facilitando
 //  a integração com conversões de autômatos e renderização de editores especializados.
->>>>>>> 2663bd80
 //
 //  Thales Matheus Mendonça Santos - October 2025
 //
