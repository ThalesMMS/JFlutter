import 'dart:math' as math;

import 'package:flutter/material.dart';
import 'package:flutter_test/flutter_test.dart';
import 'package:vector_math/vector_math_64.dart';

import 'package:jflutter/core/entities/automaton_entity.dart';
import 'package:jflutter/core/models/fsa.dart';
import 'package:jflutter/core/models/fsa_transition.dart';
import 'package:jflutter/core/models/state.dart' as automaton_state;
import 'package:jflutter/core/repositories/automaton_repository.dart';
import 'package:jflutter/core/result.dart';
import 'package:jflutter/data/services/automaton_service.dart';
import 'package:jflutter/features/canvas/graphview/graphview_canvas_controller.dart';
import 'package:jflutter/features/canvas/graphview/graphview_label_field_editor.dart';
import 'package:jflutter/presentation/providers/automaton_provider.dart';
import 'package:jflutter/presentation/widgets/automaton_canvas_tool.dart';
import 'package:jflutter/presentation/widgets/automaton_graphview_canvas.dart';

class _FakeLayoutRepository implements LayoutRepository {
  Future<AutomatonResult> _unsupported() async {
    return ResultFactory.failure('unsupported');
  }

  @override
  Future<AutomatonResult> applyAutoLayout(AutomatonEntity automaton) =>
      _unsupported();

  @override
  Future<AutomatonResult> applyBalancedLayout(AutomatonEntity automaton) =>
      _unsupported();

  @override
  Future<AutomatonResult> applyCompactLayout(AutomatonEntity automaton) =>
      _unsupported();

  @override
  Future<AutomatonResult> applyHierarchicalLayout(AutomatonEntity automaton) =>
      _unsupported();

  @override
  Future<AutomatonResult> applySpreadLayout(AutomatonEntity automaton) =>
      _unsupported();

  @override
  Future<AutomatonResult> centerAutomaton(AutomatonEntity automaton) =>
      _unsupported();
}

class _RecordingAutomatonProvider extends AutomatonProvider {
  _RecordingAutomatonProvider()
    : super(
        automatonService: AutomatonService(),
        layoutRepository: _FakeLayoutRepository(),
      );

  final List<Map<String, Object?>> transitionCalls = [];

  @override
  void addOrUpdateTransition({
    required String id,
    required String fromStateId,
    required String toStateId,
    required String label,
    double? controlPointX,
    double? controlPointY,
  }) {
    transitionCalls.add({
      'id': id,
      'fromStateId': fromStateId,
      'toStateId': toStateId,
      'label': label,
      'controlPointX': controlPointX,
      'controlPointY': controlPointY,
    });
    super.addOrUpdateTransition(
      id: id,
      fromStateId: fromStateId,
      toStateId: toStateId,
      label: label,
      controlPointX: controlPointX,
      controlPointY: controlPointY,
    );
  }
}

class _RecordingGraphViewCanvasController extends GraphViewCanvasController {
  _RecordingGraphViewCanvasController({required super.automatonProvider});

  int addStateAtCallCount = 0;
  Offset? lastAddStateWorldOffset;
  int moveStateCallCount = 0;
  String? lastMoveStateId;
  Offset? lastMoveStatePosition;

  @override
  void addStateAt(Offset worldPosition) {
    addStateAtCallCount++;
    lastAddStateWorldOffset = worldPosition;
  }

  @override
  void moveState(String id, Offset position) {
    moveStateCallCount++;
    lastMoveStateId = id;
    lastMoveStatePosition = position;
    super.moveState(id, position);
  }
}

void main() {
  TestWidgetsFlutterBinding.ensureInitialized();

  group('AutomatonGraphViewCanvas gestures', () {
    late _RecordingAutomatonProvider provider;
    late _RecordingGraphViewCanvasController controller;
    late AutomatonCanvasToolController toolController;

    setUp(() {
      provider = _RecordingAutomatonProvider();
      controller = _RecordingGraphViewCanvasController(
        automatonProvider: provider,
      );
      toolController = AutomatonCanvasToolController(
        AutomatonCanvasTool.addState,
      );
    });

    tearDown(() {
      controller.dispose();
      toolController.dispose();
    });

    testWidgets(
      'delegates taps on empty background to controller when add-state tool is active',
      (tester) async {
        final automaton = FSA(
          id: 'empty',
          name: 'Empty Automaton',
          states: <automaton_state.State>{},
          transitions: const <FSATransition>{},
          alphabet: const <String>{},
          initialState: null,
          acceptingStates: <automaton_state.State>{},
          created: DateTime.utc(2024, 1, 1),
          modified: DateTime.utc(2024, 1, 1),
          bounds: const math.Rectangle<double>(0, 0, 400, 300),
          zoomLevel: 1,
          panOffset: Vector2.zero(),
        );

        provider.updateAutomaton(automaton);
        controller.synchronize(automaton);

        await tester.pumpWidget(
          MaterialApp(
            home: Scaffold(
              body: AutomatonGraphViewCanvas(
                automaton: automaton,
                canvasKey: GlobalKey(),
                controller: controller,
                toolController: toolController,
              ),
            ),
          ),
        );

        await tester.pumpAndSettle();

        await tester.tap(find.byType(AutomatonGraphViewCanvas));
        await tester.pump();

        expect(controller.addStateAtCallCount, equals(1));
        expect(controller.lastAddStateWorldOffset, isNotNull);
      },
    );

    for (final tool in [
      AutomatonCanvasTool.addState,
      AutomatonCanvasTool.transition,
    ])
      testWidgets(
        "ignores drag gestures when ${tool.toString().split('.').last} tool is active",
        (tester) async {
          toolController.setActiveTool(tool);
          final state = automaton_state.State(
            id: 'A',
            label: 'A',
            position: Vector2(40, 40),
            isInitial: true,
          );
          final automaton = FSA(
            id: 'drag',
            name: 'Automaton',
            states: {state},
            transitions: const <FSATransition>{},
            alphabet: const <String>{'a'},
            initialState: state,
            acceptingStates: <automaton_state.State>{},
            created: DateTime.utc(2024, 1, 1),
            modified: DateTime.utc(2024, 1, 1),
            bounds: const math.Rectangle<double>(0, 0, 400, 300),
            zoomLevel: 1,
            panOffset: Vector2.zero(),
          );

          provider.updateAutomaton(automaton);
          controller.synchronize(automaton);

          final canvasKey = GlobalKey();
          await tester.pumpWidget(
            MaterialApp(
              home: Scaffold(
                body: AutomatonGraphViewCanvas(
                  automaton: automaton,
                  canvasKey: canvasKey,
                  controller: controller,
                  toolController: toolController,
                ),
              ),
            ),
          );

          await tester.pumpAndSettle();

          final transformation =
              controller.graphController.transformationController;
          expect(transformation, isNotNull);
          final initialMatrix =
              List<double>.from(transformation!.value.storage);

          await tester.drag(find.text('A'), const Offset(32, 0));
          await tester.pump();

          await tester.drag(find.byKey(canvasKey), const Offset(48, -16));
          await tester.pump();

          expect(controller.moveStateCallCount, equals(0));
          expect(controller.lastMoveStateId, isNull);
          expect(
            List<double>.from(transformation.value.storage),
            equals(initialMatrix),
          );
        },
      );
  });

  group('AutomatonGraphViewCanvas', () {
    late _RecordingAutomatonProvider provider;
    late GraphViewCanvasController controller;
    late AutomatonCanvasToolController toolController;
    late automaton_state.State stateA;
    late automaton_state.State stateB;

    setUp(() {
      provider = _RecordingAutomatonProvider();
      controller = GraphViewCanvasController(automatonProvider: provider);
      toolController = AutomatonCanvasToolController(
        AutomatonCanvasTool.transition,
      );

      stateA = automaton_state.State(
        id: 'A',
        label: 'A',
        position: Vector2(40, 40),
        isInitial: true,
      );
      stateB = automaton_state.State(
        id: 'B',
        label: 'B',
        position: Vector2(200, 160),
        isAccepting: true,
      );
    });

    tearDown(() {
      controller.dispose();
      toolController.dispose();
    });

    FSA _buildAutomaton(Set<FSATransition> transitions) {
      final automaton = FSA(
        id: 'auto',
        name: 'Automaton',
        states: {stateA, stateB},
        transitions: transitions,
        alphabet: const {'a', 'b'},
        initialState: stateA,
        acceptingStates: {stateB},
        created: DateTime.utc(2024, 1, 1),
        modified: DateTime.utc(2024, 1, 1),
        bounds: const math.Rectangle<double>(0, 0, 400, 300),
        zoomLevel: 1,
        panOffset: Vector2.zero(),
      );
      provider.updateAutomaton(automaton);
      controller.synchronize(automaton);
      return automaton;
    }

    Future<void> _pumpCanvas(WidgetTester tester, FSA automaton) async {
      await tester.pumpWidget(
        MaterialApp(
          home: Scaffold(
            body: AutomatonGraphViewCanvas(
              automaton: automaton,
              canvasKey: GlobalKey(),
              controller: controller,
              toolController: toolController,
            ),
          ),
        ),
      );
      await tester.pumpAndSettle();
    }

    testWidgets(
      'shows transition editor after jittery taps when transition tool is active',
      (tester) async {
        final automaton = _buildAutomaton({});

        await _pumpCanvas(tester, automaton);

        final sourceGesture =
            await tester.startGesture(tester.getCenter(find.text('A')));
        await sourceGesture.moveBy(const Offset(1, 1));
        await sourceGesture.up();
        await tester.pump();

        final targetGesture =
            await tester.startGesture(tester.getCenter(find.text('B')));
        await targetGesture.moveBy(const Offset(1, -1));
        await targetGesture.up();
        await tester.pumpAndSettle();

        expect(
          find.byType(GraphViewLabelFieldEditor),
          findsOneWidget,
        );
      },
    );

    testWidgets('allows creating a new edge when one already exists', (
      tester,
    ) async {
      const existingId = 'transition_existing';
      final transition = FSATransition(
        id: existingId,
        fromState: stateA,
        toState: stateB,
        label: 'x',
        inputSymbols: const {'x'},
        controlPoint: Vector2(120, 40),
      );
      final automaton = _buildAutomaton({transition});

      await _pumpCanvas(tester, automaton);

      await tester.tap(find.text('A'));
      await tester.pump();
      await tester.tap(find.text('B'));
      await tester.pumpAndSettle();

      final createNewFinder = find.byKey(
        const ValueKey('automaton-transition-choice-create-new'),
      );
      expect(createNewFinder, findsOneWidget);
      await tester.tap(createNewFinder);
      await tester.pumpAndSettle();

      final textFieldFinder = find.byType(TextField);
      expect(textFieldFinder, findsOneWidget);
      await tester.enterText(textFieldFinder, 'b');
      await tester.pump();
      await tester.tap(find.text('Salvar'));
      await tester.pumpAndSettle();

      expect(provider.transitionCalls, hasLength(1));
      final call = provider.transitionCalls.single;
      expect(call['id'], isNot(equals(existingId)));
      expect(call['fromStateId'], equals('A'));
      expect(call['toStateId'], equals('B'));
      expect(call['label'], equals('b'));
    });

    testWidgets('edits an existing transition selected from the dialog', (
      tester,
    ) async {
      const existingId = 'transition_existing';
      final transition = FSATransition(
        id: existingId,
        fromState: stateA,
        toState: stateB,
        label: 'x',
        inputSymbols: const {'x'},
        controlPoint: Vector2(120, 40),
      );
      final automaton = _buildAutomaton({transition});

      await _pumpCanvas(tester, automaton);

      await tester.tap(find.text('A'));
      await tester.pump();
      await tester.tap(find.text('B'));
      await tester.pumpAndSettle();

      final existingOptionFinder = find.byKey(
        const ValueKey('automaton-transition-choice-transition_existing'),
      );
      expect(existingOptionFinder, findsOneWidget);
      await tester.tap(existingOptionFinder);
      await tester.pumpAndSettle();

      final textFieldFinder = find.byType(TextField);
      expect(textFieldFinder, findsOneWidget);
      final textField = tester.widget<TextField>(textFieldFinder);
      expect(textField.controller?.text, equals('x'));

      await tester.enterText(textFieldFinder, 'edited');
      await tester.pump();
      await tester.tap(find.text('Salvar'));
      await tester.pumpAndSettle();

      expect(provider.transitionCalls, hasLength(1));
      final call = provider.transitionCalls.single;
      expect(call['id'], equals(existingId));
      expect(call['label'], equals('edited'));
    });
  });
<<<<<<< HEAD

  test('self-loop geometry allows non-circular styling and aligned arrows', () {
    const center = Offset(100, 60);
    const nodeRadius = 28.0;

    final geometry = buildSelfLoopGeometry(
      center: center,
      nodeRadius: nodeRadius,
      loopWidthFactor: 1.3,
      loopHeightFactor: 1.8,
      loopTightness: 0.85,
    );

    final bounds = geometry.path.getBounds();
    expect(bounds.width, isNot(closeTo(bounds.height, 0.01)));
    expect(bounds.height, greaterThan(bounds.width));

    final metrics = geometry.path.computeMetrics().toList(growable: false);
    expect(metrics, isNotEmpty);
    final metric = metrics.first;
    final tangent = metric.getTangentForOffset(metric.length);
    expect(tangent, isNotNull);

    expect(geometry.direction.distance, greaterThan(0));
    final normalizedDirection =
        geometry.direction / geometry.direction.distance;
    final dot = normalizedDirection.dx * tangent!.vector.dx +
        normalizedDirection.dy * tangent.vector.dy;
    expect(dot, closeTo(1, 0.1));
  });

  test('self-loop geometry follows a provided control point anchor', () {
    const center = Offset(160, 140);
    const nodeRadius = 28.0;
    final anchor = center + const Offset(-72, -48);

    final baseline = buildSelfLoopGeometry(
      center: center,
      nodeRadius: nodeRadius,
    );

    final anchored = buildSelfLoopGeometry(
      center: center,
      nodeRadius: nodeRadius,
      anchor: anchor,
    );

    expect((anchored.tip - baseline.tip).distance, greaterThan(8));

    final anchorVector = anchor - center;
    final tipVector = anchored.tip - center;
    final labelVector = anchored.labelAnchor - center;

    final tipAlignment = anchorVector.dx * tipVector.dx +
        anchorVector.dy * tipVector.dy;
    final labelAlignment = anchorVector.dx * labelVector.dx +
        anchorVector.dy * labelVector.dy;

    expect(tipAlignment, greaterThan(0));
    expect(labelAlignment, greaterThan(0));

    final baselineLabelDistance =
        (baseline.labelAnchor - anchor).distance;
    final anchoredLabelDistance =
        (anchored.labelAnchor - anchor).distance;
    expect(anchoredLabelDistance, lessThan(baselineLabelDistance));
  });
=======
>>>>>>> 8dd71727
}<|MERGE_RESOLUTION|>--- conflicted
+++ resolved
@@ -427,7 +427,6 @@
       expect(call['label'], equals('edited'));
     });
   });
-<<<<<<< HEAD
 
   test('self-loop geometry allows non-circular styling and aligned arrows', () {
     const center = Offset(100, 60);
@@ -495,6 +494,4 @@
         (anchored.labelAnchor - anchor).distance;
     expect(anchoredLabelDistance, lessThan(baselineLabelDistance));
   });
-=======
->>>>>>> 8dd71727
 }