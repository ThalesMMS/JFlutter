--- conflicted
+++ resolved
@@ -125,13 +125,13 @@
     - jflutter_js/examples/apda_palindrome.json
     # Turing machine example
     - jflutter_js/examples/tm_binary_to_unary.json
-<<<<<<< HEAD
+# <<<<<<< codex/add-draw2d-mapping-and-event-handling
     - assets/draw2d/editor.html
     - assets/draw2d/editor.js
-=======
+# =======
     # Draw2D prototype assets
     - assets/draw2d/
->>>>>>> 33a098aa
+# >>>>>>> 003-ui-improvement-taskforce
 
 flutter_launcher_icons:
   image_path: "icon.PNG"
