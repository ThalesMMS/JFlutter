//
//  graphview_pda_canvas_controller_test.dart
//  JFlutter
//
<<<<<<< HEAD
//  Este arquivo agrupa testes que garantem o comportamento do controlador de
//  canvas para PDAs no GraphView, verificando a criação de grafos com transições
//  push/pop, a integração com provedores e serviços simulados, além do descarte
//  apropriado de recursos após o uso.
=======
//  Avalia o GraphViewPdaCanvasController na mediação entre o editor de PDA e o canvas, garantindo
//  sincronia das transições com a pilha. Exercita construção do grafo, seleção de elementos e
//  descarte seguro dos recursos associados.
>>>>>>> 2663bd80
//
//  Thales Matheus Mendonça Santos - October 2025
//

import 'dart:math' as math;

import 'package:flutter/material.dart';
import 'package:flutter_test/flutter_test.dart';
import 'package:vector_math/vector_math_64.dart';

import 'package:jflutter/core/models/pda.dart';
import 'package:jflutter/core/models/pda_transition.dart';
import 'package:jflutter/core/models/state.dart';
import 'package:jflutter/core/models/transition.dart';
import 'package:jflutter/features/canvas/graphview/graphview_canvas_models.dart';
import 'package:jflutter/features/canvas/graphview/graphview_pda_canvas_controller.dart';
import 'package:jflutter/presentation/providers/pda_editor_provider.dart';

void main() {
  TestWidgetsFlutterBinding.ensureInitialized();

  group('GraphViewPdaCanvasController', () {
    late PDAEditorNotifier notifier;
    late GraphViewPdaCanvasController controller;

    setUp(() {
      notifier = PDAEditorNotifier();
      controller = GraphViewPdaCanvasController(editorNotifier: notifier);
    });

    tearDown(() {
      controller.dispose();
    });

    PDA _buildSamplePda() {
      final initialState = State(
        id: 'q0',
        label: 'start',
        position: Vector2.zero(),
        isInitial: true,
        isAccepting: false,
      );
      final acceptingState = State(
        id: 'q1',
        label: 'accept',
        position: Vector2(160, 120),
        isInitial: false,
        isAccepting: true,
      );
      final transition = PDATransition(
        id: 't0',
        fromState: initialState,
        toState: acceptingState,
        label: 'a, Z/ZZ',
        controlPoint: Vector2(40, 30),
        type: TransitionType.deterministic,
        inputSymbol: 'a',
        popSymbol: 'Z',
        pushSymbol: 'ZZ',
        isLambdaInput: false,
        isLambdaPop: false,
        isLambdaPush: false,
      );
      return PDA(
        id: 'pda-1',
        name: 'Sample PDA',
        states: {initialState, acceptingState},
        transitions: {transition},
        alphabet: {'a'},
        initialState: initialState,
        acceptingStates: {acceptingState},
        created: DateTime.utc(2023, 1, 1),
        modified: DateTime.utc(2023, 1, 1),
        bounds: const math.Rectangle<double>(0, 0, 400, 300),
        stackAlphabet: {'Z'},
        initialStackSymbol: 'Z',
        zoomLevel: 1,
        panOffset: Vector2.zero(),
      );
    }

    test('synchronize populates nodes and edges from PDA', () {
      final pda = _buildSamplePda();

      controller.synchronize(pda);

      final node = controller.nodeById('q0');
      expect(node, isNotNull);
      expect(node!.label, equals('start'));
      final edge = controller.edgeById('t0');
      expect(edge, isNotNull);
      expect(edge!.readSymbol, equals('a'));
    });

    test('addStateAt inserts state into notifier', () {
      controller.addStateAt(const Offset(24, 48));

      final pda = notifier.state.pda;
      expect(pda, isNotNull);
      expect(pda!.states.length, equals(1));
      final state = pda.states.single;
      expect(state.position.x, closeTo(24, 0.0001));
      expect(state.position.y, closeTo(48, 0.0001));
      expect(state.label, isNotEmpty);
    });

    test('addStateAtCenter maps viewport centre to PDA world coordinates', () {
      final transformation = controller.graphController.transformationController;
      expect(transformation, isNotNull);
      controller.updateViewportSize(const Size(700, 500));

      transformation!.value = Matrix4.identity();
      controller.addStateAtCenter();

      var pda = notifier.state.pda;
      expect(pda, isNotNull);
      var states = pda!.states.toList(growable: false);
      expect(states, hasLength(1));
      expect(states.first.position.x, closeTo(350, 0.0001));
      expect(states.first.position.y, closeTo(250, 0.0001));

      transformation.value = Matrix4.identity()
        ..translate(60.0, 140.0)
        ..scale(1.2);
      controller.addStateAtCenter();

      pda = notifier.state.pda;
      expect(pda, isNotNull);
      states = pda!.states.toList(growable: false);
      expect(states, hasLength(2));
      final newest = states.last;
      expect(newest.position.x, closeTo((350 - 60) / 1.2, 0.0001));
      expect(newest.position.y, closeTo((250 - 140) / 1.2, 0.0001));
    });

    test('addOrUpdateTransition writes transition metadata', () {
      controller.addStateAt(const Offset(0, 0));
      controller.addStateAt(const Offset(120, 80));
      final pda = notifier.state.pda!;
      final statesById = {for (final state in pda.states) state.id: state};

      controller.addOrUpdateTransition(
        fromStateId: statesById.keys.first,
        toStateId: statesById.keys.last,
        readSymbol: 'a',
        popSymbol: 'Z',
        pushSymbol: 'AZ',
        isLambdaInput: false,
        isLambdaPop: false,
        isLambdaPush: false,
      );

      final updated = notifier.state.pda!;
      expect(updated.pdaTransitions, hasLength(1));
      final transition = updated.pdaTransitions.single;
      expect(transition.inputSymbol, equals('a'));
      expect(transition.popSymbol, equals('Z'));
      expect(transition.pushSymbol, equals('AZ'));
    });

    test('removeTransition clears transition from notifier', () {
      final pda = _buildSamplePda();
      notifier.setPda(pda);
      controller.synchronize(pda);

      controller.removeTransition('t0');

      final updated = notifier.state.pda!;
      expect(updated.pdaTransitions, isEmpty);
    });

    test('applySnapshotToDomain rebuilds PDA and synchronizes controller', () {
      final snapshot = GraphViewAutomatonSnapshot(
        nodes: const [
          GraphViewCanvasNode(
            id: 'q0',
            label: 'start',
            x: 10,
            y: 20,
            isInitial: true,
            isAccepting: false,
          ),
          GraphViewCanvasNode(
            id: 'q1',
            label: 'accept',
            x: 180,
            y: 120,
            isInitial: false,
            isAccepting: true,
          ),
        ],
        edges: const [
          GraphViewCanvasEdge(
            id: 't0',
            fromStateId: 'q0',
            toStateId: 'q1',
            symbols: <String>[],
            controlPointX: 42,
            controlPointY: 32,
            readSymbol: 'b',
            popSymbol: 'Z',
            pushSymbol: 'XZ',
            isLambdaInput: false,
            isLambdaPop: false,
            isLambdaPush: false,
          ),
        ],
        metadata: const GraphViewAutomatonMetadata(
          id: 'pda-1',
          name: 'Snapshot PDA',
          alphabet: ['a', 'b'],
        ),
      );

      controller.applySnapshotToDomain(snapshot);

      final rebuilt = notifier.state.pda;
      expect(rebuilt, isNotNull);
      expect(rebuilt!.states.length, equals(2));
      expect(rebuilt.pdaTransitions.single.inputSymbol, equals('b'));
      expect(controller.nodeById('q0'), isNotNull);
      expect(controller.edgeById('t0'), isNotNull);
    });
  });
}<|MERGE_RESOLUTION|>--- conflicted
+++ resolved
@@ -2,16 +2,9 @@
 //  graphview_pda_canvas_controller_test.dart
 //  JFlutter
 //
-<<<<<<< HEAD
-//  Este arquivo agrupa testes que garantem o comportamento do controlador de
-//  canvas para PDAs no GraphView, verificando a criação de grafos com transições
-//  push/pop, a integração com provedores e serviços simulados, além do descarte
-//  apropriado de recursos após o uso.
-=======
 //  Avalia o GraphViewPdaCanvasController na mediação entre o editor de PDA e o canvas, garantindo
 //  sincronia das transições com a pilha. Exercita construção do grafo, seleção de elementos e
 //  descarte seguro dos recursos associados.
->>>>>>> 2663bd80
 //
 //  Thales Matheus Mendonça Santos - October 2025
 //
