--- conflicted
+++ resolved
@@ -20,7 +20,7 @@
 ### First Steps
 
 1. **Open the FSA tab** using the bottom navigation bar (mobile) or the side tab list (desktop).
-2. **Use the canvas toolbar’s "Add State" button** (top-right of the canvas) to drop your first state near the center, then drag it into position.
+2. **Use the canvas toolbar's "Add State" button** (top-right of the canvas) to drop your first state near the center, then drag it into position.
 3. **Tap "Add Transition" on the same toolbar**, tap the origin state, tap the destination state, and enter the transition symbols when prompted.
 4. **Open the simulation sheet** by tapping the play icon in the top-right quick actions (mobile) or by using the simulation panel on desktop.
 5. **Enter a test string and tap "Simulate"** to see the acceptance result.
@@ -84,7 +84,7 @@
 1. **Tap the "Add Transition" (arrow) icon** in the canvas toolbar to enable transition mode.
 2. **Tap the source state**, then **tap the destination state**.
 3. **Enter the transition symbols** in the dialog that appears (commas separate multiple symbols, or type ε for epsilon).
-4. **Tap “Save”** to confirm the transition and exit the dialog.
+4. **Tap "Save"** to confirm the transition and exit the dialog.
 
 #### Marking States
 - **Initial State** - Double-tap a state and enable the **Initial state** checkbox in the edit dialog.
@@ -146,11 +146,10 @@
 3. **See transition paths** taken during execution
 4. **Understand the process** visually
 
-<<<<<<< HEAD
 #### Handling Validation Errors
 - **Grammar algorithms** – If the grammar has issues, running an analysis shows a detailed list of validation errors directly in the results area. Fix the highlighted productions and run the algorithm again.
-- **Regex conversions** – Leaving the regular expression empty triggers the inline warning *“Regular expression cannot be empty.”* Enter a value to enable the conversion buttons.
-=======
+- **Regex conversions** – Leaving the regular expression empty triggers the inline warning *"Regular expression cannot be empty."* Enter a value to enable the conversion buttons.
+
 ### File Operations Card
 
 Use the **File Operations** card (available on the FSA and Grammar tabs) to manage your projects:
@@ -161,7 +160,6 @@
 4. **Tap "Load JFLAP"** to import an existing file. After selecting a file, the workspace updates instantly and shows a success message.
 5. **Tap "Export SVG"** (automata only) to capture the current canvas as a vector diagram for reports or slides.
 6. **Watch the status indicator** on the card; buttons are disabled while operations are running and toast messages confirm success or errors.
->>>>>>> 68a57fc7
 
 ## Advanced Features
 
@@ -172,7 +170,7 @@
 #### Navigation
 - **Pan** - Drag to move around the canvas
 - **Zoom** - Pinch to zoom in/out or use the zoom controls available in mobile quick menus
-- **Recenter** - Combine pan and zoom gestures (or the quick menu’s reset option when available) to return to a comfortable view
+- **Recenter** - Combine pan and zoom gestures (or the quick menu's reset option when available) to return to a comfortable view
 
 #### Editing
 - **Select States** - Tap to select, drag to move
