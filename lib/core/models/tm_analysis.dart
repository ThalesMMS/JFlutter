//
//  tm_analysis.dart
//  JFlutter
//
<<<<<<< HEAD
//  Reúne estruturas imutáveis que descrevem resultados de análises de máquinas
//  de Turing, detalhando contagens de estados, transições, operações de fita e
//  alcançabilidade. Complementa os algoritmos ao oferecer instantâneos ricos
//  em dados para visualização e diagnóstico de modelos complexos.
=======
//  Estruturas imutáveis que armazenam métricas de análises sobre máquinas de
//  Turing, separando estatísticas de estados, transições, operações de fita e
//  alcançabilidade. O conjunto serve de retorno padronizado para rotinas de
//  diagnóstico, mantendo duração de execução e conjuntos calculados prontos
//  para visualização.
>>>>>>> 98ba1c70
//
//  Thales Matheus Mendonça Santos - October 2025
//
import 'state.dart';

/// Analysis result of a TM
class TMAnalysis {
  final TMStateAnalysis stateAnalysis;
  final TMTransitionAnalysis transitionAnalysis;
  final TapeAnalysis tapeAnalysis;
  final TMReachabilityAnalysis reachabilityAnalysis;
  final Duration executionTime;

  const TMAnalysis({
    required this.stateAnalysis,
    required this.transitionAnalysis,
    required this.tapeAnalysis,
    required this.reachabilityAnalysis,
    required this.executionTime,
  });

  TMAnalysis copyWith({
    TMStateAnalysis? stateAnalysis,
    TMTransitionAnalysis? transitionAnalysis,
    TapeAnalysis? tapeAnalysis,
    TMReachabilityAnalysis? reachabilityAnalysis,
    Duration? executionTime,
  }) {
    return TMAnalysis(
      stateAnalysis: stateAnalysis ?? this.stateAnalysis,
      transitionAnalysis: transitionAnalysis ?? this.transitionAnalysis,
      tapeAnalysis: tapeAnalysis ?? this.tapeAnalysis,
      reachabilityAnalysis: reachabilityAnalysis ?? this.reachabilityAnalysis,
      executionTime: executionTime ?? this.executionTime,
    );
  }
}

/// Analysis of states
class TMStateAnalysis {
  final int totalStates;
  final int acceptingStates;
  final int nonAcceptingStates;

  const TMStateAnalysis({
    required this.totalStates,
    required this.acceptingStates,
    required this.nonAcceptingStates,
  });
}

/// Analysis of transitions
class TMTransitionAnalysis {
  final int totalTransitions;
  final int tmTransitions;
  final int fsaTransitions;

  const TMTransitionAnalysis({
    required this.totalTransitions,
    required this.tmTransitions,
    required this.fsaTransitions,
  });
}

/// Analysis of tape operations
class TapeAnalysis {
  final Set<String> writeOperations;
  final Set<String> readOperations;
  final Set<String> moveDirections;
  final Set<String> tapeSymbols;

  const TapeAnalysis({
    required this.writeOperations,
    required this.readOperations,
    required this.moveDirections,
    required this.tapeSymbols,
  });
}

/// Analysis of reachability
class TMReachabilityAnalysis {
  final Set<State> reachableStates;
  final Set<State> unreachableStates;

  const TMReachabilityAnalysis({
    required this.reachableStates,
    required this.unreachableStates,
  });
}<|MERGE_RESOLUTION|>--- conflicted
+++ resolved
@@ -2,18 +2,11 @@
 //  tm_analysis.dart
 //  JFlutter
 //
-<<<<<<< HEAD
-//  Reúne estruturas imutáveis que descrevem resultados de análises de máquinas
-//  de Turing, detalhando contagens de estados, transições, operações de fita e
-//  alcançabilidade. Complementa os algoritmos ao oferecer instantâneos ricos
-//  em dados para visualização e diagnóstico de modelos complexos.
-=======
 //  Estruturas imutáveis que armazenam métricas de análises sobre máquinas de
 //  Turing, separando estatísticas de estados, transições, operações de fita e
 //  alcançabilidade. O conjunto serve de retorno padronizado para rotinas de
 //  diagnóstico, mantendo duração de execução e conjuntos calculados prontos
 //  para visualização.
->>>>>>> 98ba1c70
 //
 //  Thales Matheus Mendonça Santos - October 2025
 //
