--- conflicted
+++ resolved
@@ -2,13 +2,6 @@
 //  base_trace_viewer.dart
 //  JFlutter
 //
-<<<<<<< HEAD
-//  Componente base reutilizado por visualizadores de traços de FSA, PDA e TM,
-//  responsável por colapsar listas extensas, permitir seleção de passos e
-//  interagir com o SimulationHighlightService. Recebe um SimulationResult
-//  genérico e um construtor de linhas especializado, garantindo consistência de
-//  comportamento e acessibilidade entre diferentes automatos.
-=======
 //  Provê widget base reutilizado pelos visualizadores de traços de FA, PDA e
 //  TM, tratando colapso de listas extensas, seleção de passos e integração
 //  opcional com o SimulationHighlightService para sincronizar destaques no
@@ -16,7 +9,6 @@
 //  Aceita um SimulationResult genérico e um builder de linhas especializado,
 //  garantindo comportamento consistente e acessível para qualquer algoritmo que
 //  produza sequências de passos.
->>>>>>> c5893c6c
 //
 //  Thales Matheus Mendonça Santos - October 2025
 //
