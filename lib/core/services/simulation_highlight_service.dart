--- conflicted
+++ resolved
@@ -2,19 +2,10 @@
 //  simulation_highlight_service.dart
 //  JFlutter
 //
-<<<<<<< HEAD
-//  Coordena o cálculo e a difusão de destaques visuais para simulações,
-//  convertendo resultados e passos em conjuntos imutáveis de estados e
-//  transições relevantes. Disponibiliza provedores Riverpod, canais de
-//  comunicação e adaptadores para callbacks legados, além de registrar eventos
-//  durante o despacho. Permite limpar, acompanhar e reaproveitar o último
-//  destaque emitido pela interface interativa.
-=======
 //  Orquestra a emissão de destaques de simulação com suporte a canais plugáveis e
 //  dispatchers legados, oferecendo provedores Riverpod para integração com o canvas.
 //  Constrói conjuntos de estados e transições relevantes por passo, registra eventos
 //  em modo debug e disponibiliza utilidades para reemitir ou limpar seleções.
->>>>>>> 2663bd80
 //
 //  Thales Matheus Mendonça Santos - October 2025
 //
