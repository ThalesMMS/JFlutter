--- conflicted
+++ resolved
@@ -2,16 +2,6 @@
 //  run.dart
 //  JFlutter
 //
-<<<<<<< HEAD
-//  Disponibiliza reexportações focadas em execução e simulação de autômatos,
-//  PDAs e máquinas de Turing para que consumidores externos acionem rotinas de
-//  processamento sem conhecer a organização interna. Funciona como atalho
-//  semântico para cenários de execução unificada no app.
-//
-//  Thales Matheus Mendonça Santos - October 2025
-//
-
-=======
 //  Agrupa exportações das rotinas de simulação utilizadas para executar
 //  autômatos finitos, pushdown automata e máquinas de Turing, permitindo que
 //  módulos consumidores acessem execuções e traços a partir de um único ponto
@@ -19,7 +9,6 @@
 //
 //  Thales Matheus Mendonça Santos - October 2025
 //
->>>>>>> 2663bd80
 // Re-export simulation and running algorithms
 export 'algorithms/automaton_simulator.dart';
 export 'algorithms/pda_simulator.dart';
