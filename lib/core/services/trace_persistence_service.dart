//
//  trace_persistence_service.dart
//  JFlutter
//
<<<<<<< HEAD
//  Administra o salvamento, carregamento e exportação de rastros de simulação,
//  combinando SharedPreferences e arquivos locais para preservar histórico entre
//  sessões. Controla limites de armazenamento, gera identificadores exclusivos
//  para cada execução e oferece utilitários para buscar, excluir e limpar
//  registros. Define ainda modelos auxiliares e exceções que padronizam erros de
//  persistência expostos à interface.
=======
//  Gerencia persistência de rastros de simulação com SharedPreferences e sistema de
//  arquivos, mantendo histórico, exportação e importação de execuções monitoradas.
//  Fornece operações de limpeza, limites configuráveis e tratamento de erros com
//  exceções dedicadas para garantir resiliência entre sessões do usuário.
>>>>>>> 2663bd80
//
//  Thales Matheus Mendonça Santos - October 2025
//
import 'dart:convert';
import 'dart:io';
import 'package:path_provider/path_provider.dart';
import 'package:shared_preferences/shared_preferences.dart';
import '../models/simulation_result.dart';
import '../models/simulation_step.dart';

/// Service for persisting and managing simulation traces across app sessions
class TracePersistenceService {
  static const String _traceHistoryKey = 'simulation_trace_history';
  static const String _currentTraceKey = 'current_simulation_trace';
  static const String _maxHistorySize = 'max_trace_history_size';
  static const int _defaultMaxHistory = 50;

  /// Saves a simulation trace to persistent storage
  Future<void> saveTrace(SimulationResult trace, {String? customId}) async {
    try {
      final prefs = await SharedPreferences.getInstance();
      final traceId = customId ?? _generateTraceId(trace);

      // Save to history
      await _addToHistory(traceId, trace);

      // Save as current trace
      await prefs.setString(_currentTraceKey, jsonEncode(trace.toJson()));

      // Clean up old traces if history is too large
      await _cleanupHistory();
    } catch (e) {
      throw TracePersistenceException('Failed to save trace: $e');
    }
  }

  /// Loads the current simulation trace from persistent storage
  Future<SimulationResult?> loadCurrentTrace() async {
    try {
      final prefs = await SharedPreferences.getInstance();
      final traceJson = prefs.getString(_currentTraceKey);

      if (traceJson == null) return null;

      final traceData = jsonDecode(traceJson) as Map<String, dynamic>;
      return SimulationResult.fromJson(traceData);
    } catch (e) {
      throw TracePersistenceException('Failed to load current trace: $e');
    }
  }

  /// Loads trace history from persistent storage
  Future<List<TraceHistoryEntry>> loadTraceHistory() async {
    try {
      final prefs = await SharedPreferences.getInstance();
      final historyJson = prefs.getString(_traceHistoryKey);

      if (historyJson == null) return [];

      final historyData = jsonDecode(historyJson) as List<dynamic>;
      return historyData
          .map(
            (entry) =>
                TraceHistoryEntry.fromJson(entry as Map<String, dynamic>),
          )
          .toList();
    } catch (e) {
      throw TracePersistenceException('Failed to load trace history: $e');
    }
  }

  /// Loads a specific trace by ID
  Future<SimulationResult?> loadTraceById(String traceId) async {
    try {
      final history = await loadTraceHistory();
      final entry = history.firstWhere(
        (entry) => entry.id == traceId,
        orElse: () => throw TraceNotFoundException('Trace not found: $traceId'),
      );

      return entry.trace;
    } catch (e) {
      if (e is TraceNotFoundException) rethrow;
      throw TracePersistenceException('Failed to load trace by ID: $e');
    }
  }

  /// Exports trace to file
  Future<String> exportTraceToFile(
    SimulationResult trace, {
    String? fileName,
  }) async {
    try {
      final directory = await getApplicationDocumentsDirectory();
      final traceDir = Directory('${directory.path}/traces');

      if (!await traceDir.exists()) {
        await traceDir.create(recursive: true);
      }

      final actualFileName =
          fileName ?? 'trace_${_generateTraceId(trace)}.json';
      final file = File('${traceDir.path}/$actualFileName');

      await file.writeAsString(jsonEncode(trace.toJson()));
      return file.path;
    } catch (e) {
      throw TracePersistenceException('Failed to export trace to file: $e');
    }
  }

  /// Imports trace from file
  Future<SimulationResult> importTraceFromFile(String filePath) async {
    try {
      final file = File(filePath);
      if (!await file.exists()) {
        throw TracePersistenceException('File does not exist: $filePath');
      }

      final content = await file.readAsString();
      final traceData = jsonDecode(content) as Map<String, dynamic>;

      return SimulationResult.fromJson(traceData);
    } catch (e) {
      throw TracePersistenceException('Failed to import trace from file: $e');
    }
  }

  /// Deletes a trace from history
  Future<void> deleteTrace(String traceId) async {
    try {
      final prefs = await SharedPreferences.getInstance();
      final history = await loadTraceHistory();

      final updatedHistory = history
          .where((entry) => entry.id != traceId)
          .toList();

      await prefs.setString(
        _traceHistoryKey,
        jsonEncode(updatedHistory.map((entry) => entry.toJson()).toList()),
      );
    } catch (e) {
      throw TracePersistenceException('Failed to delete trace: $e');
    }
  }

  /// Clears all trace history
  Future<void> clearHistory() async {
    try {
      final prefs = await SharedPreferences.getInstance();
      await prefs.remove(_traceHistoryKey);
      await prefs.remove(_currentTraceKey);
    } catch (e) {
      throw TracePersistenceException('Failed to clear history: $e');
    }
  }

  /// Sets the maximum number of traces to keep in history
  Future<void> setMaxHistorySize(int maxSize) async {
    try {
      final prefs = await SharedPreferences.getInstance();
      await prefs.setInt(_maxHistorySize, maxSize);
    } catch (e) {
      throw TracePersistenceException('Failed to set max history size: $e');
    }
  }

  /// Gets the maximum number of traces to keep in history
  Future<int> getMaxHistorySize() async {
    try {
      final prefs = await SharedPreferences.getInstance();
      return prefs.getInt(_maxHistorySize) ?? _defaultMaxHistory;
    } catch (e) {
      return _defaultMaxHistory;
    }
  }

  /// Adds a trace to the history
  Future<void> _addToHistory(String traceId, SimulationResult trace) async {
    final prefs = await SharedPreferences.getInstance();
    final history = await loadTraceHistory();

    final entry = TraceHistoryEntry(
      id: traceId,
      trace: trace,
      timestamp: DateTime.now(),
      inputString: trace.inputString,
      accepted: trace.accepted,
      stepCount: trace.stepCount,
    );

    // Add to beginning of list (most recent first)
    history.insert(0, entry);

    await prefs.setString(
      _traceHistoryKey,
      jsonEncode(history.map((entry) => entry.toJson()).toList()),
    );
  }

  /// Cleans up old traces if history exceeds maximum size
  Future<void> _cleanupHistory() async {
    final maxSize = await getMaxHistorySize();
    final history = await loadTraceHistory();

    if (history.length > maxSize) {
      final trimmedHistory = history.take(maxSize).toList();
      final prefs = await SharedPreferences.getInstance();

      await prefs.setString(
        _traceHistoryKey,
        jsonEncode(trimmedHistory.map((entry) => entry.toJson()).toList()),
      );
    }
  }

  /// Generates a unique ID for a trace
  String _generateTraceId(SimulationResult trace) {
    final timestamp = DateTime.now().millisecondsSinceEpoch;
    final inputHash = trace.inputString.hashCode;
    final resultHash = trace.accepted ? 1 : 0;
    return 'trace_${timestamp}_${inputHash}_$resultHash';
  }
}

/// Represents a trace history entry with metadata
class TraceHistoryEntry {
  final String id;
  final SimulationResult trace;
  final DateTime timestamp;
  final String inputString;
  final bool accepted;
  final int stepCount;

  const TraceHistoryEntry({
    required this.id,
    required this.trace,
    required this.timestamp,
    required this.inputString,
    required this.accepted,
    required this.stepCount,
  });

  Map<String, dynamic> toJson() {
    return {
      'id': id,
      'trace': trace.toJson(),
      'timestamp': timestamp.toIso8601String(),
      'inputString': inputString,
      'accepted': accepted,
      'stepCount': stepCount,
    };
  }

  factory TraceHistoryEntry.fromJson(Map<String, dynamic> json) {
    return TraceHistoryEntry(
      id: json['id'] as String,
      trace: SimulationResult.fromJson(json['trace'] as Map<String, dynamic>),
      timestamp: DateTime.parse(json['timestamp'] as String),
      inputString: json['inputString'] as String,
      accepted: json['accepted'] as bool,
      stepCount: json['stepCount'] as int,
    );
  }

  @override
  bool operator ==(Object other) {
    if (identical(this, other)) return true;
    return other is TraceHistoryEntry &&
        other.id == id &&
        other.timestamp == timestamp;
  }

  @override
  int get hashCode => Object.hash(id, timestamp);

  @override
  String toString() {
    return 'TraceHistoryEntry(id: $id, input: $inputString, accepted: $accepted, steps: $stepCount, timestamp: $timestamp)';
  }
}

/// Exception thrown when trace persistence operations fail
class TracePersistenceException implements Exception {
  final String message;
  const TracePersistenceException(this.message);

  @override
  String toString() => 'TracePersistenceException: $message';
}

/// Exception thrown when a trace is not found
class TraceNotFoundException implements Exception {
  final String message;
  const TraceNotFoundException(this.message);

  @override
  String toString() => 'TraceNotFoundException: $message';
}<|MERGE_RESOLUTION|>--- conflicted
+++ resolved
@@ -2,19 +2,10 @@
 //  trace_persistence_service.dart
 //  JFlutter
 //
-<<<<<<< HEAD
-//  Administra o salvamento, carregamento e exportação de rastros de simulação,
-//  combinando SharedPreferences e arquivos locais para preservar histórico entre
-//  sessões. Controla limites de armazenamento, gera identificadores exclusivos
-//  para cada execução e oferece utilitários para buscar, excluir e limpar
-//  registros. Define ainda modelos auxiliares e exceções que padronizam erros de
-//  persistência expostos à interface.
-=======
 //  Gerencia persistência de rastros de simulação com SharedPreferences e sistema de
 //  arquivos, mantendo histórico, exportação e importação de execuções monitoradas.
 //  Fornece operações de limpeza, limites configuráveis e tratamento de erros com
 //  exceções dedicadas para garantir resiliência entre sessões do usuário.
->>>>>>> 2663bd80
 //
 //  Thales Matheus Mendonça Santos - October 2025
 //
