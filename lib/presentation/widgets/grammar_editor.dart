//
//  grammar_editor.dart
//  JFlutter
//
<<<<<<< HEAD
//  Editor visual de gramáticas que combina campos reativos, lista de produções
//  e ações rápidas para criar, atualizar ou remover regras. Integra-se ao
//  GrammarProvider para sincronizar estado global, disponibilizando fluxos de
//  limpeza, importação e alteração do símbolo inicial com layout adaptável a
//  diferentes tamanhos de tela.
=======
//  Disponibiliza o editor completo de gramáticas formais com formulários para
//  símbolos iniciais, produções e metadados, oferecendo validações rápidas e
//  ações de limpeza para acelerar a modelagem de linguagens.
//  Sincroniza-se com o GrammarProvider via Riverpod para refletir atualizações em
//  tempo real e ajustar layouts responsivos que atendem tanto a telas móveis
//  quanto desktops.
>>>>>>> c5893c6c
//
//  Thales Matheus Mendonça Santos - October 2025
//
import 'package:flutter/material.dart';
import 'package:flutter_riverpod/flutter_riverpod.dart';
import '../../core/models/production.dart';
import '../providers/grammar_provider.dart';

/// Comprehensive grammar editor widget
class GrammarEditor extends ConsumerStatefulWidget {
  const GrammarEditor({super.key});

  @override
  ConsumerState<GrammarEditor> createState() => _GrammarEditorState();
}

class _GrammarEditorState extends ConsumerState<GrammarEditor> {
  final TextEditingController _startSymbolController = TextEditingController(
    text: 'S',
  );
  final TextEditingController _leftSideController = TextEditingController();
  final TextEditingController _rightSideController = TextEditingController();
  final TextEditingController _grammarNameController = TextEditingController(
    text: 'My Grammar',
  );

  String? _selectedProductionId;
  bool _isEditing = false;

  @override
  void initState() {
    super.initState();
    final state = ref.read(grammarProvider);
    _startSymbolController.text = state.startSymbol;
    _grammarNameController.text = state.name;
  }

  @override
  void dispose() {
    _startSymbolController.dispose();
    _leftSideController.dispose();
    _rightSideController.dispose();
    _grammarNameController.dispose();
    super.dispose();
  }

  @override
  Widget build(BuildContext context) {
    final grammarState = ref.watch(grammarProvider);
    return Card(
      child: Padding(
        padding: const EdgeInsets.all(16),
        child: Column(
          crossAxisAlignment: CrossAxisAlignment.start,
          mainAxisSize: MainAxisSize.min,
          children: [
            _buildHeader(context),
            const SizedBox(height: 16),
            _buildGrammarInfo(context),
            const SizedBox(height: 16),
            _buildProductionEditor(context),
            const SizedBox(height: 16),
            _buildProductionsList(context, grammarState.productions),
          ],
        ),
      ),
    );
  }

  Widget _buildHeader(BuildContext context) {
    final screenWidth = MediaQuery.of(context).size.width;
    final isSmallScreen =
        screenWidth < 600; // Increased breakpoint for better mobile support
    final theme = Theme.of(context);
    final clearButton = ElevatedButton.icon(
      onPressed: _clearGrammar,
      icon: const Icon(Icons.clear, size: 16),
      label: const Text('Clear'),
      style: ElevatedButton.styleFrom(
        backgroundColor: theme.colorScheme.error,
        foregroundColor: theme.colorScheme.onError,
        padding: const EdgeInsets.symmetric(horizontal: 12, vertical: 8),
      ),
    );

    if (isSmallScreen) {
      return Column(
        crossAxisAlignment: CrossAxisAlignment.start,
        children: [
          Row(
            crossAxisAlignment: CrossAxisAlignment.center,
            children: [
              Icon(
                Icons.text_fields,
                color: theme.colorScheme.primary,
                size: 20,
              ),
              const SizedBox(width: 8),
              Expanded(
                child: Text(
                  'Grammar Editor',
                  style: theme.textTheme.titleMedium?.copyWith(
                    fontWeight: FontWeight.bold,
                  ),
                ),
              ),
              clearButton,
            ],
          ),
        ],
      );
    }

    return Row(
      children: [
        Icon(Icons.text_fields, color: theme.colorScheme.primary),
        const SizedBox(width: 8),
        Expanded(
          child: Text(
            'Grammar Editor',
            style: theme.textTheme.titleLarge?.copyWith(
              fontWeight: FontWeight.bold,
            ),
          ),
        ),
        const SizedBox(width: 8),
        clearButton,
      ],
    );
  }

  Widget _buildGrammarInfo(BuildContext context) {
    return Container(
      padding: const EdgeInsets.all(12),
      decoration: BoxDecoration(
        color: Theme.of(context).colorScheme.surfaceContainerHighest,
        borderRadius: BorderRadius.circular(8),
      ),
      child: Column(
        crossAxisAlignment: CrossAxisAlignment.start,
        children: [
          Text(
            'Grammar Information',
            style: Theme.of(
              context,
            ).textTheme.titleMedium?.copyWith(fontWeight: FontWeight.w600),
          ),
          const SizedBox(height: 12),
          LayoutBuilder(
            builder: (context, constraints) {
              final isSmallScreen = constraints.maxWidth < 500;

              if (isSmallScreen) {
                return Column(
                  children: [
                    TextField(
                      controller: _grammarNameController,
                      onChanged: (value) => ref
                          .read(grammarProvider.notifier)
                          .updateName(value.trim()),
                      decoration: const InputDecoration(
                        labelText: 'Grammar Name',
                        border: OutlineInputBorder(),
                        isDense: true,
                      ),
                    ),
                    const SizedBox(height: 12),
                    TextField(
                      controller: _startSymbolController,
                      onChanged: (value) => ref
                          .read(grammarProvider.notifier)
                          .updateStartSymbol(value.trim()),
                      decoration: const InputDecoration(
                        labelText: 'Start Symbol',
                        border: OutlineInputBorder(),
                        isDense: true,
                      ),
                    ),
                  ],
                );
              }

              return Row(
                children: [
                  Expanded(
                    child: TextField(
                      controller: _grammarNameController,
                      onChanged: (value) => ref
                          .read(grammarProvider.notifier)
                          .updateName(value.trim()),
                      decoration: const InputDecoration(
                        labelText: 'Grammar Name',
                        border: OutlineInputBorder(),
                        isDense: true,
                      ),
                    ),
                  ),
                  const SizedBox(width: 12),
                  Expanded(
                    child: TextField(
                      controller: _startSymbolController,
                      onChanged: (value) => ref
                          .read(grammarProvider.notifier)
                          .updateStartSymbol(value.trim()),
                      decoration: const InputDecoration(
                        labelText: 'Start Symbol',
                        border: OutlineInputBorder(),
                        isDense: true,
                      ),
                    ),
                  ),
                ],
              );
            },
          ),
        ],
      ),
    );
  }

  Widget _buildProductionEditor(BuildContext context) {
    return Container(
      padding: const EdgeInsets.all(12),
      decoration: BoxDecoration(
        color: Theme.of(context).colorScheme.surfaceContainerHighest,
        borderRadius: BorderRadius.circular(8),
      ),
      child: Column(
        crossAxisAlignment: CrossAxisAlignment.start,
        children: [
          Text(
            _isEditing ? 'Edit Production Rule' : 'Add Production Rule',
            style: Theme.of(
              context,
            ).textTheme.titleMedium?.copyWith(fontWeight: FontWeight.w600),
          ),
          const SizedBox(height: 12),
          LayoutBuilder(
            builder: (context, constraints) {
              final isSmallScreen = constraints.maxWidth < 500;

              if (isSmallScreen) {
                return Column(
                  children: [
                    TextField(
                      controller: _leftSideController,
                      decoration: const InputDecoration(
                        labelText: 'Left Side (Variable)',
                        hintText: 'e.g., S, A, B',
                        border: OutlineInputBorder(),
                        isDense: true,
                      ),
                    ),
                    const SizedBox(height: 8),
                    Icon(
                      Icons.arrow_downward,
                      color: Theme.of(context).colorScheme.primary,
                    ),
                    const SizedBox(height: 8),
                    TextField(
                      controller: _rightSideController,
                      decoration: const InputDecoration(
                        labelText: 'Right Side (Production)',
                        hintText: 'e.g., aA, bB, ε',
                        border: OutlineInputBorder(),
                        isDense: true,
                      ),
                    ),
                  ],
                );
              }

              return Row(
                children: [
                  Expanded(
                    child: TextField(
                      controller: _leftSideController,
                      decoration: const InputDecoration(
                        labelText: 'Left Side (Variable)',
                        hintText: 'e.g., S, A, B',
                        border: OutlineInputBorder(),
                        isDense: true,
                      ),
                    ),
                  ),
                  const SizedBox(width: 8),
                  Icon(
                    Icons.arrow_forward,
                    color: Theme.of(context).colorScheme.primary,
                  ),
                  const SizedBox(width: 8),
                  Expanded(
                    flex: 2,
                    child: TextField(
                      controller: _rightSideController,
                      decoration: const InputDecoration(
                        labelText: 'Right Side (Production)',
                        hintText: 'e.g., aA, bB, ε',
                        border: OutlineInputBorder(),
                        isDense: true,
                      ),
                    ),
                  ),
                ],
              );
            },
          ),
          const SizedBox(height: 12),
          LayoutBuilder(
            builder: (context, constraints) {
              final isSmallScreen = constraints.maxWidth < 400;

              if (isSmallScreen) {
                return Column(
                  crossAxisAlignment: CrossAxisAlignment.stretch,
                  children: [
                    ElevatedButton.icon(
                      onPressed: _isEditing
                          ? _updateProduction
                          : _addProduction,
                      icon: Icon(_isEditing ? Icons.save : Icons.add),
                      label: Text(_isEditing ? 'Update' : 'Add'),
                    ),
                    if (_isEditing) ...[
                      const SizedBox(height: 8),
                      ElevatedButton.icon(
                        onPressed: _cancelEdit,
                        icon: const Icon(Icons.cancel),
                        label: const Text('Cancel'),
                        style: ElevatedButton.styleFrom(
                          backgroundColor: Theme.of(
                            context,
                          ).colorScheme.surface,
                          foregroundColor: Theme.of(
                            context,
                          ).colorScheme.onSurface,
                        ),
                      ),
                    ],
                  ],
                );
              }

              return Row(
                children: [
                  ElevatedButton.icon(
                    onPressed: _isEditing ? _updateProduction : _addProduction,
                    icon: Icon(_isEditing ? Icons.save : Icons.add),
                    label: Text(_isEditing ? 'Update' : 'Add'),
                  ),
                  if (_isEditing) ...[
                    const SizedBox(width: 8),
                    ElevatedButton.icon(
                      onPressed: _cancelEdit,
                      icon: const Icon(Icons.cancel),
                      label: const Text('Cancel'),
                      style: ElevatedButton.styleFrom(
                        backgroundColor: Theme.of(context).colorScheme.surface,
                        foregroundColor: Theme.of(
                          context,
                        ).colorScheme.onSurface,
                      ),
                    ),
                  ],
                ],
              );
            },
          ),
        ],
      ),
    );
  }

  Widget _buildProductionsList(
    BuildContext context,
    List<Production> productions,
  ) {
    return Column(
      crossAxisAlignment: CrossAxisAlignment.start,
      mainAxisSize: MainAxisSize.min,
      children: [
        Text(
          'Production Rules (${productions.length})',
          style: Theme.of(
            context,
          ).textTheme.titleMedium?.copyWith(fontWeight: FontWeight.w600),
        ),
        const SizedBox(height: 8),
        if (productions.isEmpty)
          _buildEmptyState(context)
        else
          Column(
            mainAxisSize: MainAxisSize.min,
            children: productions.asMap().entries.map((entry) {
              final index = entry.key;
              final production = entry.value;
              return _buildProductionItem(context, production, index);
            }).toList(),
          ),
      ],
    );
  }

  Widget _buildEmptyState(BuildContext context) {
    return Center(
      child: Column(
        mainAxisAlignment: MainAxisAlignment.center,
        children: [
          Icon(
            Icons.text_fields_outlined,
            size: 64,
            color: Theme.of(context).colorScheme.outline,
          ),
          const SizedBox(height: 16),
          Text(
            'No production rules yet',
            style: Theme.of(context).textTheme.titleMedium?.copyWith(
              color: Theme.of(context).colorScheme.outline,
            ),
          ),
          const SizedBox(height: 8),
          Text(
            'Add your first production rule above',
            style: Theme.of(context).textTheme.bodyMedium?.copyWith(
              color: Theme.of(context).colorScheme.outline,
            ),
          ),
        ],
      ),
    );
  }

  Widget _buildProductionItem(
    BuildContext context,
    Production production,
    int index,
  ) {
    final isSelected = _selectedProductionId == production.id;

    return Container(
      margin: const EdgeInsets.only(bottom: 8),
      decoration: BoxDecoration(
        color: isSelected
            ? Theme.of(context).colorScheme.primaryContainer
            : Theme.of(context).colorScheme.surface,
        border: Border.all(
          color: isSelected
              ? Theme.of(context).colorScheme.primary
              : Theme.of(context).colorScheme.outline.withValues(alpha: 0.2),
        ),
        borderRadius: BorderRadius.circular(8),
      ),
      child: ListTile(
        leading: CircleAvatar(
          backgroundColor: Theme.of(context).colorScheme.primary,
          child: Text(
            '${index + 1}',
            style: TextStyle(
              color: Theme.of(context).colorScheme.onPrimary,
              fontWeight: FontWeight.bold,
            ),
          ),
        ),
        title: Text(
          '${_formatSymbols(production.leftSide)} → ${_formatRightSide(production)}',
          style: Theme.of(context).textTheme.titleMedium?.copyWith(
            fontFamily: 'monospace',
            fontWeight: FontWeight.w600,
          ),
        ),
        subtitle: Text(
          'Rule ${index + 1}',
          style: Theme.of(context).textTheme.bodySmall,
        ),
        trailing: PopupMenuButton<String>(
          onSelected: (value) {
            if (value == 'edit') {
              _editProduction(production);
            } else if (value == 'delete') {
              _deleteProduction(production);
            }
          },
          itemBuilder: (context) => [
            const PopupMenuItem(
              value: 'edit',
              child: Row(
                children: [
                  Icon(Icons.edit, size: 18),
                  SizedBox(width: 8),
                  Text('Edit'),
                ],
              ),
            ),
            const PopupMenuItem(
              value: 'delete',
              child: Row(
                children: [
                  Icon(Icons.delete, size: 18),
                  SizedBox(width: 8),
                  Text('Delete'),
                ],
              ),
            ),
          ],
          child: const Icon(Icons.more_vert),
        ),
        onTap: () => _selectProduction(production),
        selected: isSelected,
      ),
    );
  }

  void _addProduction() {
    final leftSide = _leftSideController.text.trim();
    final rightSide = _rightSideController.text.trim();

    if (leftSide.isEmpty || rightSide.isEmpty) {
      _showError('Both left side and right side must be specified');
      return;
    }

    final parsedLeft = _parseLeftSide(leftSide);
    if (parsedLeft.isEmpty) {
      _showError('Left side must contain a non-terminal symbol');
      return;
    }
    if (parsedLeft.length != 1) {
      _showError('Left side must contain exactly one non-terminal symbol');
      return;
    }

    final parsedRight = _parseRightSide(rightSide);
    final isLambda =
        parsedRight.length == 1 && _isLambdaSymbol(parsedRight.first);
    final normalizedRight = isLambda ? <String>[] : parsedRight;

    ref
        .read(grammarProvider.notifier)
        .addProduction(
          leftSide: parsedLeft,
          rightSide: normalizedRight,
          isLambda: isLambda,
        );
    _clearFields();
  }

  void _updateProduction() {
    if (_selectedProductionId == null) return;

    final leftSide = _leftSideController.text.trim();
    final rightSide = _rightSideController.text.trim();

    if (leftSide.isEmpty || rightSide.isEmpty) {
      _showError('Both left side and right side must be specified');
      return;
    }

    final parsedLeft = _parseLeftSide(leftSide);
    if (parsedLeft.isEmpty) {
      _showError('Left side must contain a non-terminal symbol');
      return;
    }
    if (parsedLeft.length != 1) {
      _showError('Left side must contain exactly one non-terminal symbol');
      return;
    }

    final parsedRight = _parseRightSide(rightSide);
    final isLambda =
        parsedRight.length == 1 && _isLambdaSymbol(parsedRight.first);
    final normalizedRight = isLambda ? <String>[] : parsedRight;

    ref
        .read(grammarProvider.notifier)
        .updateProduction(
          _selectedProductionId!,
          leftSide: parsedLeft,
          rightSide: normalizedRight,
          isLambda: isLambda,
        );
    setState(() {
      _isEditing = false;
      _selectedProductionId = null;
    });
    _clearFields();
  }

  void _editProduction(Production production) {
    setState(() {
      _selectedProductionId = production.id;
      _isEditing = true;
      _leftSideController.text = _formatSymbols(production.leftSide);
      _rightSideController.text = _formatRightSide(production);
    });
  }

  void _deleteProduction(Production production) {
    ref.read(grammarProvider.notifier).deleteProduction(production.id);
    if (_selectedProductionId == production.id) {
      setState(() {
        _selectedProductionId = null;
        _isEditing = false;
      });
      _clearFields();
    }
  }

  void _selectProduction(Production production) {
    setState(() {
      _selectedProductionId = production.id;
    });
  }

  void _cancelEdit() {
    setState(() {
      _isEditing = false;
      _selectedProductionId = null;
    });
    _clearFields();
  }

  void _clearGrammar() {
    ref.read(grammarProvider.notifier).clearProductions();
    setState(() {
      _selectedProductionId = null;
      _isEditing = false;
    });
    _clearFields();
  }

  void _clearFields() {
    _leftSideController.clear();
    _rightSideController.clear();
  }

  void _showError(String message) {
    ScaffoldMessenger.of(context).showSnackBar(
      SnackBar(
        content: Text(message),
        backgroundColor: Theme.of(context).colorScheme.error,
      ),
    );
  }

  List<String> _parseLeftSide(String input) {
    final trimmed = input.trim();
    if (trimmed.isEmpty) {
      return const [];
    }
    if (trimmed.contains(RegExp(r'\s+'))) {
      return trimmed
          .split(RegExp(r'\s+'))
          .where((token) => token.isNotEmpty)
          .toList();
    }
    return [trimmed];
  }

  List<String> _parseRightSide(String input) {
    final trimmed = input.trim();
    if (trimmed.isEmpty) {
      return const [];
    }
    if (trimmed.contains(RegExp(r'\s+'))) {
      return trimmed
          .split(RegExp(r'\s+'))
          .where((token) => token.isNotEmpty)
          .toList();
    }
    return trimmed.split('');
  }

  bool _isLambdaSymbol(String symbol) =>
      symbol == 'ε' || symbol == 'λ' || symbol.toLowerCase() == 'lambda';

  String _formatSymbols(List<String> symbols) {
    if (symbols.isEmpty) {
      return '';
    }
    return symbols.join();
  }

  String _formatRightSide(Production production) {
    if (production.isLambda || production.rightSide.isEmpty) {
      return 'ε';
    }
    return _formatSymbols(production.rightSide);
  }
}<|MERGE_RESOLUTION|>--- conflicted
+++ resolved
@@ -2,20 +2,12 @@
 //  grammar_editor.dart
 //  JFlutter
 //
-<<<<<<< HEAD
-//  Editor visual de gramáticas que combina campos reativos, lista de produções
-//  e ações rápidas para criar, atualizar ou remover regras. Integra-se ao
-//  GrammarProvider para sincronizar estado global, disponibilizando fluxos de
-//  limpeza, importação e alteração do símbolo inicial com layout adaptável a
-//  diferentes tamanhos de tela.
-=======
 //  Disponibiliza o editor completo de gramáticas formais com formulários para
 //  símbolos iniciais, produções e metadados, oferecendo validações rápidas e
 //  ações de limpeza para acelerar a modelagem de linguagens.
 //  Sincroniza-se com o GrammarProvider via Riverpod para refletir atualizações em
 //  tempo real e ajustar layouts responsivos que atendem tanto a telas móveis
 //  quanto desktops.
->>>>>>> c5893c6c
 //
 //  Thales Matheus Mendonça Santos - October 2025
 //
